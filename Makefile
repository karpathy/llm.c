CC ?= clang
CFLAGS = -Ofast -Wno-unused-result -Wno-ignored-pragmas -Wno-unknown-attributes
LDFLAGS =
LDLIBS = -lm
INCLUDES =
CFLAGS_COND = -march=native

# Find nvcc
SHELL_UNAME = $(shell uname)
REMOVE_FILES = rm -f
OUTPUT_FILE = -o $@
CUDA_OUTPUT_FILE = -o $@

# NVCC flags
# -t=0 is short for --threads, 0 = number of CPUs on the machine
NVCC_FLAGS = -O3 -t=0 --use_fast_math
NVCC_LDFLAGS = -lcublas -lcublasLt
NVCC_INCLUDES = -I/usr/local/cuda/targets/x86_64-linux/include/
NVCC_LDLIBS =
NCLL_INCUDES =
NVCC_CUDNN =
# overridable flag for multi-GPU training. by default we won't build with cudnn
# because it bloats up the compile time from a few seconds to ~minute
USE_CUDNN ?= 0

# Function to check if a file exists in the PATH
define file_exists_in_path
  $(shell where $(1) 2>nul || which $(1) 2>/dev/null)
endef

ifneq ($(CI),true) # if not in CI, then use the GPU query
  ifndef GPU_COMPUTE_CAPABILITY # set to defaults if: make GPU_COMPUTE_CAPABILITY= 
    ifneq ($(call file_exists_in_path, __nvcc_device_query),)
      GPU_COMPUTE_CAPABILITY = $(shell __nvcc_device_query) 
      GPU_COMPUTE_CAPABILITY := $(strip $(GPU_COMPUTE_CAPABILITY))
    endif
  endif
endif

# set to defaults if - make GPU_COMPUTE_CAPABILITY= otherwise use the compute capability detected above
ifneq ($(GPU_COMPUTE_CAPABILITY),) 
  NVCC_FLAGS += --generate-code arch=compute_$(GPU_COMPUTE_CAPABILITY),code=[compute_$(GPU_COMPUTE_CAPABILITY),sm_$(GPU_COMPUTE_CAPABILITY)]
endif

# autodect a lot of various supports on current platform
$(info ---------------------------------------------)

ifneq ($(OS), Windows_NT)
  NVCC := $(shell which nvcc 2>/dev/null)

  # Function to test if the compiler accepts a given flag.
  define check_and_add_flag
    $(eval FLAG_SUPPORTED := $(shell printf "int main() { return 0; }\n" | $(CC) $(1) -x c - -o /dev/null 2>/dev/null && echo 'yes'))
    ifeq ($(FLAG_SUPPORTED),yes)
        CFLAGS += $(1)
    endif
  endef

  # Check each flag and add it if supported
  $(foreach flag,$(CFLAGS_COND),$(eval $(call check_and_add_flag,$(flag))))
else
  CFLAGS :=
  REMOVE_FILES = del *.exe,*.obj,*.lib,*.exp,*.pdb && del
  SHELL_UNAME := Windows
  ifneq ($(shell where nvcc 2> nul),"")
    NVCC := nvcc
  else
    NVCC :=
  endif
  CC := cl
  CFLAGS = /Idev /Zi /nologo /Wall /WX- /diagnostics:column /sdl /O2 /Oi /Ot /GL /D _DEBUG /D _CONSOLE /D _UNICODE /D UNICODE /Gm- /EHsc /MD /GS /Gy /fp:fast /Zc:wchar_t /Zc:forScope /Zc:inline /permissive- \
   /external:W3 /Gd /TP /wd4996 /Fd$@.pdb /FC /openmp:llvm
  LDFLAGS :=
  LDLIBS :=
  INCLUDES :=
  NVCC_FLAGS += -I"dev"
  ifeq ($(WIN_CI_BUILD),1)
    $(info Windows CI build)
    OUTPUT_FILE = /link /OUT:$@
    CUDA_OUTPUT_FILE = -o $@
  else
    $(info Windows local build)
    OUTPUT_FILE = /link /OUT:$@ && copy /Y $@ $@.exe
    CUDA_OUTPUT_FILE = -o $@ && copy /Y $@.exe $@
  endif
endif

# Check and include cudnn if available
# You can override the path to cudnn frontend by setting CUDNN_FRONTEND_PATH=your_path on the make command line
# You need cuDNN from: https://developer.nvidia.com/cudnn
# Follow the apt-get instructions or Windows instructions to install the cuDNN library
# And the cuDNN front-end from: https://github.com/NVIDIA/cudnn-frontend/tree/main
# For this there is no installation, just download the repo to your home directory or directory of your choice
# and then we include it below (see currently hard-coded path assumed in home directory)
ifeq ($(USE_CUDNN), 1)
  ifeq ($(SHELL_UNAME), Linux)
    # hard-coded path for now in either . or ($HOME) directory 
    # this can be overridden by setting CUDNN_FRONTEND_PATH on the command line
    ifeq ($(shell [ -d $(HOME)/cudnn-frontend/include ] && echo "exists"), exists)
      $(info ✓ cuDNN found, will run with flash-attention)
      CUDNN_FRONTEND_PATH ?= $(HOME)/cudnn-frontend/include
    else ifeq ($(shell [ -d cudnn-frontend/include ] && echo "exists"),)
      $(info ✓ cuDNN found, will run with flash-attention)
      CUDNN_FRONTEND_PATH ?= cudnn-frontend/include
    else
      $(error ✗ cuDNN not found. See the Makefile for our currently hard-coded paths / install instructions)
    endif
    NVCC_INCLUDES += -I$(CUDNN_FRONTEND_PATH)
    NVCC_LDFLAGS += -lcudnn
    NVCC_FLAGS += -DENABLE_CUDNN
    NVCC_CUDNN = cudnn_att.o
  else 
    ifneq ($(OS), Windows_NT)
      $(info → cuDNN is not supported on MAC OS right now)
    else
      $(info ✓ Windows cuDNN found, will run with flash-attention)
      ifeq ($(shell if exist "$(HOMEDRIVE)$(HOMEPATH)\cudnn-frontend\include" (echo exists)),exists)
        CUDNN_FRONTEND_PATH ?= $(HOMEDRIVE)$(HOMEPATH)\cudnn-frontend\include #override on command line if different location
      else ifeq ($(shell if exist "cudnn-frontend\include" (echo exists)),exists)
        CUDNN_FRONTEND_PATH ?= cudnn-frontend\include #override on command line if different location
      else
        $(error ✗ cuDNN not found. See the Makefile for our currently hard-coded paths / install instructions) 
      endif
      CUDNN_INCLUDE_PATH ?= -I"C:\Program Files\NVIDIA\CUDNN\v9.1\include\12.4"
      CUDNN_FRONTEND_PATH += $(CUDNN_INCLUDE_PATH)
      NVCC_FLAGS += --std c++20 -Xcompiler "/std:c++20" -Xcompiler "/EHsc /W0 /nologo /Ox /FS" -maxrregcount=0 --machine 64
      NVCC_CUDNN = cudnn_att.obj
      NVCC_INCLUDES += -I$(CUDNN_FRONTEND_PATH)
      NVCC_LDFLAGS += -L"C:\Program Files\NVIDIA\CUDNN\v9.1\lib\12.4\x64" -lcudnn 
      NVCC_FLAGS += -DENABLE_CUDNN
    endif
  endif
else
  $(info → cuDNN is manually disabled by default, run make with `USE_CUDNN=1` to try to enable)
endif

# Check if OpenMP is available
# This is done by attempting to compile an empty file with OpenMP flags
# OpenMP makes the code a lot faster so I advise installing it
# e.g. on MacOS: brew install libomp
# e.g. on Ubuntu: sudo apt-get install libomp-dev
# later, run the program by prepending the number of threads, e.g.: OMP_NUM_THREADS=8 ./gpt2
# First, check if NO_OMP is set to 1, if not, proceed with the OpenMP checks
ifeq ($(NO_OMP), 1)
  $(info OpenMP is manually disabled)
else
  ifneq ($(OS), Windows_NT)
  # Detect if running on macOS or Linux
    ifeq ($(SHELL_UNAME), Darwin)
      # Check for Homebrew's libomp installation in different common directories
      ifeq ($(shell [ -d /opt/homebrew/opt/libomp/lib ] && echo "exists"), exists)
        # macOS with Homebrew on ARM (Apple Silicon)
        CFLAGS += -Xclang -fopenmp -DOMP
        LDFLAGS += -L/opt/homebrew/opt/libomp/lib
        LDLIBS += -lomp
        INCLUDES += -I/opt/homebrew/opt/libomp/include
        $(info ✓ OpenMP found)
      else ifeq ($(shell [ -d /usr/local/opt/libomp/lib ] && echo "exists"), exists)
        # macOS with Homebrew on Intel
        CFLAGS += -Xclang -fopenmp -DOMP
        LDFLAGS += -L/usr/local/opt/libomp/lib
        LDLIBS += -lomp
        INCLUDES += -I/usr/local/opt/libomp/include
        $(info ✓ OpenMP found)
      else
        $(info ✗ OpenMP not found)
      endif
    else
      # Check for OpenMP support in GCC or Clang on Linux
      ifeq ($(shell echo | $(CC) -fopenmp -x c -E - > /dev/null 2>&1; echo $$?), 0)
        CFLAGS += -fopenmp -DOMP
        LDLIBS += -lgomp
        $(info ✓ OpenMP found)
      else
        $(info ✗ OpenMP not found)
      endif
    endif
  endif
endif

# Check if OpenMPI and NCCL are available, include them if so, for multi-GPU training
ifeq ($(NO_MULTI_GPU), 1)
  $(info → Multi-GPU (OpenMPI + NCCL) is manually disabled)
else
  ifneq ($(OS), Windows_NT)
    # Detect if running on macOS or Linux
    ifeq ($(SHELL_UNAME), Darwin)
      $(info ✗ Multi-GPU on CUDA on Darwin is not supported, skipping OpenMPI + NCCL support)
    else ifeq ($(shell [ -d /usr/lib/x86_64-linux-gnu/openmpi/lib/ ] && [ -d /usr/lib/x86_64-linux-gnu/openmpi/include/ ] && echo "exists"), exists)
      $(info ✓ OpenMPI found, OK to train with multiple GPUs)
      NVCC_INCLUDES += -I/usr/lib/x86_64-linux-gnu/openmpi/include
      NVCC_LDFLAGS += -L/usr/lib/x86_64-linux-gnu/openmpi/lib/
      NVCC_LDLIBS += -lmpi -lnccl
      NVCC_FLAGS += -DMULTI_GPU
    else
      $(info ✗ OpenMPI is not found, disabling multi-GPU support)
      $(info ---> On Linux you can try install OpenMPI with `sudo apt install openmpi-bin openmpi-doc libopenmpi-dev`)
    endif
  endif
endif

# Precision settings, default to bf16 but ability to override
PRECISION ?= BF16
VALID_PRECISIONS := FP32 FP16 BF16
ifeq ($(filter $(PRECISION),$(VALID_PRECISIONS)),)
  $(error Invalid precision $(PRECISION), valid precisions are $(VALID_PRECISIONS))
endif
ifeq ($(PRECISION), FP32)
  PFLAGS = -DENABLE_FP32
else ifeq ($(PRECISION), FP16)
  PFLAGS = -DENABLE_FP16
else
  PFLAGS = -DENABLE_BF16
endif

# PHONY means these targets will always be executed
.PHONY: all train_gpt2 test_gpt2 train_gpt2cu test_gpt2cu train_gpt2fp32cu test_gpt2fp32cu profile_gpt2cu

# Add targets
TARGETS = train_gpt2 test_gpt2

# Conditional inclusion of CUDA targets
ifeq ($(NVCC),)
    $(info ✗ nvcc not found, skipping GPU/CUDA builds)
else
    $(info ✓ nvcc found, including GPU/CUDA support)
    TARGETS += train_gpt2cu test_gpt2cu train_gpt2fp32cu test_gpt2fp32cu $(NVCC_CUDNN)
endif

$(info ---------------------------------------------)

all: $(TARGETS)

train_gpt2: train_gpt2.c
	$(CC) $(CFLAGS) $(INCLUDES) $(LDFLAGS) $^ $(LDLIBS) $(OUTPUT_FILE)

test_gpt2: test_gpt2.c
	$(CC) $(CFLAGS) $(INCLUDES) $(LDFLAGS) $^ $(LDLIBS) $(OUTPUT_FILE)

<<<<<<< HEAD
cudnn_att.o: cudnn_att.cpp
	$(CC) -c $(CFLAGS) $< $(NVCC_INCLUDES) 
=======
$(NVCC_CUDNN): cudnn_att.cu
	$(NVCC) -c $(NVCC_FLAGS) $(PFLAGS) $^ $(NVCC_INCLUDES) 
>>>>>>> 2f6c5451

train_gpt2cu: train_gpt2.cu $(NVCC_CUDNN)
	$(NVCC) $(NVCC_FLAGS) $(PFLAGS) $^ $(NVCC_LDFLAGS) $(NVCC_INCLUDES) $(NVCC_LDLIBS) $(CUDA_OUTPUT_FILE) 

train_gpt2fp32cu: train_gpt2_fp32.cu
	$(NVCC) $(NVCC_FLAGS) $^ $(NVCC_LDFLAGS) $(NVCC_INCLUDES) $(NVCC_LDLIBS) $(CUDA_OUTPUT_FILE)

test_gpt2cu: test_gpt2.cu $(NVCC_CUDNN)
	$(NVCC) $(NVCC_FLAGS) $(PFLAGS) $^ $(NVCC_LDFLAGS) $(NVCC_INCLUDES) $(NVCC_LDLIBS) $(CUDA_OUTPUT_FILE) 

test_gpt2fp32cu: test_gpt2_fp32.cu
	$(NVCC) $(NVCC_FLAGS) $^ $(NVCC_LDFLAGS) $(NVCC_INCLUDES) $(NVCC_LDLIBS) $(CUDA_OUTPUT_FILE)

profile_gpt2cu: profile_gpt2.cu $(NVCC_CUDNN)
	$(NVCC) $(NVCC_FLAGS) $(PFLAGS) -lineinfo $^ $(NVCC_LDFLAGS) $(NVCC_INCLUDES) $(NVCC_LDLIBS)  $(CUDA_OUTPUT_FILE) 

clean:
	$(REMOVE_FILES) $(TARGETS) cudnn_att.o<|MERGE_RESOLUTION|>--- conflicted
+++ resolved
@@ -237,13 +237,8 @@
 test_gpt2: test_gpt2.c
 	$(CC) $(CFLAGS) $(INCLUDES) $(LDFLAGS) $^ $(LDLIBS) $(OUTPUT_FILE)
 
-<<<<<<< HEAD
-cudnn_att.o: cudnn_att.cpp
+$(NVCC_CUDNN): cudnn_att.cpp
 	$(CC) -c $(CFLAGS) $< $(NVCC_INCLUDES) 
-=======
-$(NVCC_CUDNN): cudnn_att.cu
-	$(NVCC) -c $(NVCC_FLAGS) $(PFLAGS) $^ $(NVCC_INCLUDES) 
->>>>>>> 2f6c5451
 
 train_gpt2cu: train_gpt2.cu $(NVCC_CUDNN)
 	$(NVCC) $(NVCC_FLAGS) $(PFLAGS) $^ $(NVCC_LDFLAGS) $(NVCC_INCLUDES) $(NVCC_LDLIBS) $(CUDA_OUTPUT_FILE) 
