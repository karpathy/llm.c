--- conflicted
+++ resolved
@@ -62,16 +62,14 @@
 test_gpt2cu: test_gpt2.cu
 	nvcc -O3 --use_fast_math $< -lcublas -lcublasLt -o $@
 
-<<<<<<< HEAD
+profile_gpt2cu: profile_gpt2.cu
+	nvcc -O3 --use_fast_math -lineinfo $< -lcublas -lcublasLt -o $@
+
 train_gpt2cl: train_gpt2cl.c
 	$(CC) $(CFLAGS) $(CLCFLAGS) $(INCLUDES) $(LDFLAGS) $< $(LDLIBS) $(CLLDFLAGS) -o $@
 
 test_gpt2cl: test_gpt2cl.c
 	$(CC) $(CFLAGS) $(CLCFLAGS) $(INCLUDES) $(LDFLAGS) $< $(LDLIBS) $(CLLDFLAGS) -o $@
-=======
-profile_gpt2cu: profile_gpt2.cu
-	nvcc -O3 --use_fast_math -lineinfo $< -lcublas -lcublasLt -o $@
->>>>>>> 2d3a0fbe
 
 clean:
 	rm -f train_gpt2 test_gpt2 train_gpt2cu test_gpt2cu train_gpt2cl test_gpt2cl
