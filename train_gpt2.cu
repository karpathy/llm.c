/*
GPT-2 Transformer Neural Net trained in raw CUDA
Non-trivial notes to be aware of:

We are being clever in the backward pass to conserve memory.
In particular, all parameters use a += in the backward pass, so we
can later do gradient accumulation. But all activations have = instead of +=
because these are faster (just read, no write). This is okay for all activations
except for those in the residual stream, where the gradients have to add. We make
sure that those parts work out ok and that we do a += as necessary. E.g.,
the layernorms are connected to the residuals so we += in layernorm backward.

In this file we are using Mixed Precision training, so different activations,
paramaters, grads and buffers may be kept at different precisions, to take
advantage of the fast low-precision hardware in the latest GPUs (bf16/fp16),
and fp8 (coming soon^TM).
*/

#include <stdio.h>
#include <stdlib.h>
#include <ctype.h>
#include <math.h>
#include <time.h>
#include <assert.h>
#include <float.h>
#include <string.h>
#include <unistd.h>
#include <assert.h>
#include <cublas_v2.h>
#include <cuda_runtime.h>
#include <cublasLt.h>
#include <cooperative_groups.h>
#include <cooperative_groups/reduce.h>

// ----------------------------------------------------------------------------
// CUDA precision settings
//
//#define ENABLE_BF16
//#define ENABLE_FP16

// use bf16 (bfloat 16)
#if defined(ENABLE_BF16)
typedef __nv_bfloat16 floatX;
typedef float floatN;
#define CUBLAS_LOWP CUDA_R_16BF
#define CUBLAS_LOWP_COMPUTE CUBLAS_COMPUTE_32F

// use fp16 (note: this may require gradient scaler, currently not implemented!)
#elif defined(ENABLE_FP16)
typedef half floatX;
typedef float floatN;
#define CUBLAS_LOWP CUDA_R_16F
#define CUBLAS_LOWP_COMPUTE CUBLAS_COMPUTE_32F

// fallback for fp32
#else
typedef float floatX;
typedef float floatN;
#define CUBLAS_LOWP CUDA_R_32F
#define CUBLAS_LOWP_COMPUTE cublas_compute_type // auto-select FP32 vs TF32
#endif

// ----------------------------------------------------------------------------
// CUDA utils

// cuBLAS workspace. Hardcoding to 32MiB but only Hopper needs 32, for others 4 is OK
static size_t cublaslt_workspace_size = 32 * 1024 * 1024;
static void* cublaslt_workspace = NULL;
static cublasComputeType_t cublas_compute_type;
cublasHandle_t cublas_handle;
cublasLtHandle_t cublaslt_handle;

namespace cg = cooperative_groups;

// convenience macro for calculating grid/block dimensions for kernels
#define CEIL_DIV(M, N) (((M) + (N)-1) / (N))

// CUDA error checking
void cudaCheck(cudaError_t error, const char *file, int line) {
  if (error != cudaSuccess) {
    printf("[CUDA ERROR] at file %s:%d:\n%s\n", file, line,
           cudaGetErrorString(error));
    exit(EXIT_FAILURE);
  }
};
#define cudaCheck(err) (cudaCheck(err, __FILE__, __LINE__))

// cuBLAS error checking
void cublasCheck(cublasStatus_t status, const char *file, int line)
{
    if (status != CUBLAS_STATUS_SUCCESS) {
        printf("[cuBLAS ERROR]: %d %s %d\n", status, file, line);
        exit(EXIT_FAILURE);
    }
}
#define cublasCheck(status) { cublasCheck((status), __FILE__, __LINE__); }

// GPU helper functions for atomicAdd on smaller than 32-bit types
<<<<<<< HEAD
#if defined(ENABLE_BF16) || defined(ENABLE_FP16)
=======
#ifdef ENABLE_BF16
>>>>>>> 716a2edd
__device__ void atomicAddX(__nv_bfloat16* addr, __nv_bfloat16 val) {
    uintptr_t ptr_val = reinterpret_cast<uintptr_t>(addr);
    __nv_bfloat162* ptr_bf16 = reinterpret_cast<__nv_bfloat162*>(ptr_val & ~uintptr_t(0x3));

    // Prepare the value to add, setting the other half to zero
    __nv_bfloat162 add_val = (ptr_val & 0x3) ? __halves2bfloat162(__ushort_as_bfloat16(0), val)
                                             : __halves2bfloat162(val, __ushort_as_bfloat16(0));
    atomicAdd(ptr_bf16, add_val);
}
#endif

#ifdef ENABLE_FP16
__device__ void atomicAddX(half* addr, half val) {
    uintptr_t ptr_val = reinterpret_cast<uintptr_t>(addr);
    half2* ptr_fp16 = reinterpret_cast<half2*>(ptr_val & ~uintptr_t(0x3));

    // Prepare the value to add, setting the other half to zero
    half2 add_val = (ptr_val & 0x3) ? __halves2half2(__ushort_as_half(0), val)
                                    : __halves2half2(val, __ushort_as_half(0));
    atomicAdd(ptr_fp16, add_val);
}
#endif

__device__ void atomicAddX(float* addr, float val) {
    atomicAdd(addr, val);
}

// ----------------------------------------------------------------------------
// Random Number Generatiom

// Simple xorshift RNG
__device__ __host__ unsigned int random_u32(unsigned long long *state) {
    // xorshift rng: https://en.wikipedia.org/wiki/Xorshift#xorshift.2A
    *state ^= *state >> 12;
    *state ^= *state << 25;
    *state ^= *state >> 27;
    return (*state * 0x2545F4914F6CDD1Dull) >> 32;
}
__device__ __host__ float random_f32(unsigned long long *state) { // random float32 in [0,1)
    return (random_u32(state) >> 8) / 16777216.0f;
}

// SquirrelNoise5 - Squirrel's Raw Noise utilities (version 5)
// This gives us a random number from threadIdx/blockIdx + a single seed for the entire GPU
// todo - possibly overkill and we don't need such high quality random numbers? (tbd)
// http://eiserloh.net/noise/SquirrelNoise5.hpp
__device__ __host__ constexpr unsigned int SquirrelNoise5(int positionX, unsigned int seed)
{
	constexpr unsigned int SQ5_BIT_NOISE1 = 0xd2a80a3f;	// 11010010101010000000101000111111
	constexpr unsigned int SQ5_BIT_NOISE2 = 0xa884f197;	// 10101000100001001111000110010111
	constexpr unsigned int SQ5_BIT_NOISE3 = 0x6C736F4B; // 01101100011100110110111101001011
	constexpr unsigned int SQ5_BIT_NOISE4 = 0xB79F3ABB;	// 10110111100111110011101010111011
	constexpr unsigned int SQ5_BIT_NOISE5 = 0x1b56c4f5;	// 00011011010101101100010011110101
	unsigned int mangledBits = (unsigned int) positionX;
	mangledBits *= SQ5_BIT_NOISE1;
	mangledBits += seed;
	mangledBits ^= (mangledBits >> 9);
	mangledBits += SQ5_BIT_NOISE2;
	mangledBits ^= (mangledBits >> 11);
	mangledBits *= SQ5_BIT_NOISE3;
	mangledBits ^= (mangledBits >> 13);
	mangledBits += SQ5_BIT_NOISE4;
	mangledBits ^= (mangledBits >> 15);
	mangledBits *= SQ5_BIT_NOISE5;
	mangledBits ^= (mangledBits >> 17);
	return mangledBits;
}
__device__ __host__ constexpr unsigned int Get1dNoiseUint(int positionX, unsigned int seed)
{
	return SquirrelNoise5(positionX, seed);
}
__device__ __host__ constexpr unsigned int Get2dNoiseUint(int indexX, int indexY, unsigned int seed)
{
	constexpr int PRIME_NUMBER = 198491317; // Large prime number with non-boring bits
	return SquirrelNoise5(indexX + (PRIME_NUMBER * indexY), seed);
}
__device__ __host__ constexpr float Get1dNoiseZeroToOne(int index, unsigned int seed)
{
	constexpr double ONE_OVER_MAX_UINT = (1.0 / (double) 0xFFFFFFFF);
	return (float)(ONE_OVER_MAX_UINT * (double) SquirrelNoise5(index, seed));
}
__device__ __host__ constexpr float Get2dNoiseZeroToOne(int indexX, int indexY, unsigned int seed)
{
	constexpr double ONE_OVER_MAX_UINT = (1.0 / (double) 0xFFFFFFFF);
	return (float)(ONE_OVER_MAX_UINT * (double) Get2dNoiseUint(indexX, indexY, seed));
}

// stochastic rounding built on top of Squirel Noise above (with seed updated per step via xorshift)
__device__ __forceinline__ void stochastic_rounding(float in, __nv_bfloat16 *out, unsigned int seed) {
    // todo - is this stochastic rounding *too good*? can we cut any corners?
    unsigned int random = Get2dNoiseUint(threadIdx.x, blockIdx.x, seed);
    unsigned int threshold = random & 0xFFFF;
    unsigned int float_bits = __float_as_uint(in);
    unsigned int rounded_bits = float_bits & 0x0000FFFF;
    float_bits = (rounded_bits > threshold) ? (float_bits | 0xFFFF) : (float_bits  & ~0xFFFF);
    *out = __float2bfloat16_rn(__uint_as_float(float_bits));
}
__device__ __forceinline__ void stochastic_rounding(float in, half *out, unsigned int random) {
    *out = (float)in; // todo - implement this...
}
__device__ __forceinline__ void stochastic_rounding(float in, float *out, unsigned int random) {
    *out = in; // dummy function for when floatX is float (FP32 mode)
}

// ----------------------------------------------------------------------------
// fread convenience utils, with nice handling of error checking using macros
// simple replace fopen, fread, fclose with fopenCheck, freadCheck, fcloseCheck

FILE *fopen_check(const char *path, const char *mode, const char *file, int line) {
    FILE *fp = fopen(path, mode);
    if (fp == NULL) {
        fprintf(stderr, "Error: Failed to open file '%s' at %s:%d\n", path, file, line);
        fprintf(stderr, "Error details:\n");
        fprintf(stderr, "  File: %s\n", file);
        fprintf(stderr, "  Line: %d\n", line);
        fprintf(stderr, "  Path: %s\n", path);
        fprintf(stderr, "  Mode: %s\n", mode);
        exit(EXIT_FAILURE);
    }
    return fp;
}

#define fopenCheck(path, mode) fopen_check(path, mode, __FILE__, __LINE__)

void fread_check(void *ptr, size_t size, size_t nmemb, FILE *stream, const char *file, int line) {
    size_t result = fread(ptr, size, nmemb, stream);
    if (result != nmemb) {
        if (feof(stream)) {
            fprintf(stderr, "Error: Unexpected end of file at %s:%d\n", file, line);
        } else if (ferror(stream)) {
            fprintf(stderr, "Error: File read error at %s:%d\n", file, line);
        } else {
            fprintf(stderr, "Error: Partial read at %s:%d. Expected %zu elements, read %zu\n",
                    file, line, nmemb, result);
        }
        fprintf(stderr, "Error details:\n");
        fprintf(stderr, "  File: %s\n", file);
        fprintf(stderr, "  Line: %d\n", line);
        fprintf(stderr, "  Expected elements: %zu\n", nmemb);
        fprintf(stderr, "  Read elements: %zu\n", result);
        exit(EXIT_FAILURE);
    }
}

#define freadCheck(ptr, size, nmemb, stream) fread_check(ptr, size, nmemb, stream, __FILE__, __LINE__)

void fclose_check(FILE *fp, const char *file, int line) {
    if (fclose(fp) != 0) {
        fprintf(stderr, "Error: Failed to close file at %s:%d\n", file, line);
        fprintf(stderr, "Error details:\n");
        fprintf(stderr, "  File: %s\n", file);
        fprintf(stderr, "  Line: %d\n", line);
        exit(EXIT_FAILURE);
    }
}

#define fcloseCheck(fp) fclose_check(fp, __FILE__, __LINE__)

// ----------------------------------------------------------------------------
// malloc error-handling wrapper util

void *malloc_check(size_t size, const char *file, int line) {
    void *ptr = malloc(size);
    if (ptr == NULL) {
        fprintf(stderr, "Error: Memory allocation failed at %s:%d\n", file, line);
        fprintf(stderr, "Error details:\n");
        fprintf(stderr, "  File: %s\n", file);
        fprintf(stderr, "  Line: %d\n", line);
        fprintf(stderr, "  Size: %zu bytes\n", size);
        exit(EXIT_FAILURE);
    }
    return ptr;
}

#define mallocCheck(size) malloc_check(size, __FILE__, __LINE__)

// ----------------------------------------------------------------------------
// all the kernels

// warp-level reduction for finding the maximum value
__device__ float warpReduceMax(float val) {
    for (int offset = 16; offset > 0; offset /= 2) {
        val = fmaxf(val, __shfl_down_sync(0xFFFFFFFF, val, offset));
    }
    return val;
}

// warp-level reduction for summing values
__device__ float warpReduceSum(float val) {
    for (int offset = 16; offset > 0; offset /= 2) {
        val += __shfl_down_sync(0xFFFFFFFF, val, offset);
    }
    return val;
}

template <typename TOut, typename Tw>
__global__ void encoder_forward_kernel2(TOut* out,
                               int* inp, Tw* wte, Tw* wpe,
                               int B, int T, int C) {
    int idx = blockIdx.x * blockDim.x + threadIdx.x;
    int N = B * T * C;

    if (idx < N) {
        int bt = idx / C;
        int b = bt / T;
        int t = bt % T;
        int c = idx % C;

        int ix = inp[b * T + t];

        TOut* out_btc = out + b * T * C + t * C + c;
        Tw* wte_ix = wte + ix * C + c;
        Tw* wpe_tc = wpe + t * C + c;
        *out_btc = (TOut)((float)*wte_ix + (float)*wpe_tc);
    }
}

// really bad naive kernel with atomicAdd
template <typename Type, typename Tdout>
__global__ void encoder_backward_kernel(Type* dwte, Type* dwpe,
                                        const Tdout* dout, const int* inp,
                                        int B, int T, int C) {
    int idx = blockIdx.x * blockDim.x + threadIdx.x;
    int N = B * T * C;

    if (idx < N) {
        int bt = idx / C;
        int b = bt / T;
        int t = bt % T;
        int c = idx % C;

        int ix = inp[b * T + t];

        const Tdout* dout_btc = dout + b * T * C + t * C + c;
        Type* dwte_ix = dwte + ix * C + c;
        Type* dwpe_tc = dwpe + t * C + c;

        atomicAddX(dwte_ix, (Type)*dout_btc);
        atomicAddX(dwpe_tc, (Type)*dout_btc);
    }
}

// currently reads FP32, outputs floatX(FP16/BF16/FP8)
template <typename Type, typename TOut, typename TParam>
__global__ void layernorm_forward_kernel3(TOut* __restrict__ out, Type* __restrict__ mean, Type* __restrict__ rstd,
                                    const Type*  __restrict__ inp, const TParam*  __restrict__ weight,
                                    const TParam* __restrict__ bias, int N, int C) {
    cg::thread_block block = cg::this_thread_block();
    cg::thread_block_tile<32> warp = cg::tiled_partition<32>(block);
    int idx = blockIdx.x * warp.meta_group_size() + warp.meta_group_rank();
    if(idx >= N) {
        return;
    }

    // the row of input that this group of threads is responsible for
    const Type* x = inp + idx * C;

    // mean
    float sum = 0.0f;
    for (int i = warp.thread_rank(); i < C; i += warp.size()) {
        sum += (float)x[i];
    }
    sum = cg::reduce(warp, sum, cg::plus<float>{});
    float m = sum / C;
    if(warp.thread_rank() == 0 && mean != nullptr) {
        __stcs(mean + idx, (Type)m);
    }

    // rstd
    sum = 0.0f;
    for (int i = warp.thread_rank(); i < C; i += warp.size()) {
        float diff = (float)x[i] - m;
        sum += diff * diff;
    }
    sum = cg::reduce(warp, sum, cg::plus<float>{});
    float s = rsqrtf(sum / C + 1e-5f);
    if(warp.thread_rank() == 0 && rstd != nullptr) {
        __stcs(rstd + idx, (Type)s);
    }

    // final normalization and scaling by weight/bias
    TOut* o = out + idx * C;
    for (int c = warp.thread_rank(); c < C; c += warp.size()) {
        // load and store using the .cs "streaming" hint to the compiler,
        // indicating that this data will not be reused soon, and can be streamed through the caches
        // this allows the threads to get more cache-hits for the (shared) weight and bias parameters
        float n = s * ((float)__ldcs(x+c) - m);
        __stcs(o+c, (TOut)(n * (float)weight[c] + (float)bias[c]));
    }
}

// inputs floatX, outputs FP32 (for current FP32-only activation path for this WIP)
__global__ void permute_kernel(floatX* q, floatX* k, floatX* v,
                               const floatX* inp,
                               int B, int N, int NH, int d) {
    // okay so now, this kernel wants Q,K,V to all be of shape (B, NH, N, d)
    // but instead, we have a single tensor QKV (inp) of shape (B, N, 3, NH, d)
    int idx = blockIdx.x * blockDim.x + threadIdx.x;
    // Q[b][nh_][n][d_] = inp[b][n][0][nh_][d_]
    if (idx < B * NH * N * d) {
        int b = idx / (NH * N * d);
        int rest = idx % (NH * N * d);
        int nh_ = rest / (N * d);
        rest = rest % (N * d);
        int n = rest / d;
        int d_ = rest % d;
        int inp_idx = (b * N * 3 * NH * d) + (n * 3 * NH * d) + (0 * NH * d) + (nh_ * d) + d_;
        q[idx] = __ldcs(&inp[inp_idx]);
        k[idx] = __ldcs(&inp[inp_idx + NH * d]);
        v[idx] = __ldcs(&inp[inp_idx + 2 * (NH * d)]);
    }
}

__global__ void permute_kernel_backward(floatX* dinp,
                                        const floatX* dq, const floatX* dk, const floatX* dv,
                                        int B, int N, int NH, int d) {
    int idx = blockIdx.x * blockDim.x + threadIdx.x;
    if (idx < B * NH * N * d) {
        int b = idx / (NH * N * d);
        int rest = idx % (NH * N * d);
        int nh_ = rest / (N * d);
        rest = rest % (N * d);
        int n = rest / d;
        int d_ = rest % d;

        int inp_idx = (b * N * 3 * NH * d) + (n * 3 * NH * d) + (0 * NH * d) + (nh_ * d) + d_;
        dinp[inp_idx] = dq[idx];
        dinp[inp_idx + NH * d] = dk[idx];
        dinp[inp_idx + 2 * (NH * d)] = dv[idx];
    }
}

__global__ void unpermute_kernel(floatX* inp, floatX *out, int B, int N, int NH, int d) {
   // out has shape (B, nh, N, d) but we need to unpermute it to (B, N, nh, d)
    int idx = blockIdx.x * blockDim.x + threadIdx.x;
    // out[b][n][nh_][d_] <- inp[b][nh_][n][d_]
    if (idx < B * NH * N * d) {
        int b = idx / (NH * N * d);
        int rest = idx % (NH * N * d);
        int nh_ = rest / (N * d);
        rest = rest % (N * d);
        int n = rest / d;
        int d_ = rest % d;
        int other_idx = (b * NH * N * d) + (n * NH * d) + (nh_ * d) + d_;
        out[other_idx] = __ldcs(&inp[idx]);
    }
}

__global__ void unpermute_kernel_backward(floatX* dinp, const floatX *dout, int B, int N, int NH, int d) {
    int idx = blockIdx.x * blockDim.x + threadIdx.x;
    if (idx < B * NH * N * d) {
        int b = idx / (NH * N * d);
        int rest = idx % (NH * N * d);
        int nh_ = rest / (N * d);
        rest = rest % (N * d);
        int n = rest / d;
        int d_ = rest % d;
        int other_idx = (b * NH * N * d) + (n * NH * d) + (nh_ * d) + d_;
        dinp[idx] = (floatX)dout[other_idx];
    }
}

__device__ float& vec_at(float4& vec, int index) {
    return reinterpret_cast<float*>(&vec)[index];
}

__device__ float vec_at(const float4& vec, int index) {
    return reinterpret_cast<const float*>(&vec)[index];
}

template <typename Type>
__global__ void softmax_forward_kernel5(Type* out, float inv_temperature, const Type* inp, int N, int T) {
    // inp, out shape: (N, T, T), where N = B * NH
    // fuses the multiplication by scale inside attention
    // directly autoregressive, so we only compute the lower triangular part
    // uses the online softmax algorithm
    assert(T % 4  == 0);
    cg::thread_block block = cg::this_thread_block();
    cg::thread_block_tile<32> warp = cg::tiled_partition<32>(block);
    // micro-optimization: we iterate backwards so that
    // after the softmax backward operation completes, the cache retains the
    // part of the matrix close to the upper left corner, which benefits the
    // matmul operation that immediately follows.
    // int idx = blockIdx.x * warp.meta_group_size() + warp.meta_group_rank(); // forward order
    int idx = (gridDim.x - blockIdx.x - 1) * warp.meta_group_size() + warp.meta_group_rank(); // backward order
    if(idx >= N * T) {
        return;
    }
    int own_pos = idx % T;
    int pos_by_4 = own_pos / 4;

    // one row of inp, i.e. inp[idx, :] of shape (T,)
    const Type* x = inp + idx * T;

    // not INF, so we don't get NaNs accidentally when subtracting two values.
    float maxval = -FLT_MAX;
    float sumval = 0.0f;

    const Type* x_aligned = reinterpret_cast<const Type*>(__builtin_assume_aligned(x, 16));
    for (int i = warp.thread_rank(); i < pos_by_4; i += warp.size()) {
        float regarray[4];
        #pragma unroll
        for (int k = 0; k < 4; ++k) {
            regarray[k] = (float)x_aligned[4*i + k];
        }
        float old_maxval = maxval;
        for(int k = 0; k < 4; ++k) {
            maxval = fmaxf(maxval, regarray[k]);
        }
        sumval *= expf(inv_temperature * (old_maxval - maxval));
        for(int k = 0; k < 4; ++k) {
            sumval += expf(inv_temperature * (regarray[k] - maxval));
        }
    }

    if(4*pos_by_4 + warp.thread_rank() <= own_pos) {
        float old_maxval = maxval;
        maxval = fmaxf(maxval, (float)x[4*pos_by_4 + warp.thread_rank()]);
        sumval *= expf(inv_temperature * (old_maxval - maxval));
        sumval += expf(inv_temperature * ((float)x[4*pos_by_4 + warp.thread_rank()] - maxval));
    }

    float global_maxval = cg::reduce(warp, maxval, cg::greater<float>{});
    sumval *= expf(inv_temperature * (maxval - global_maxval));

    float sum = cg::reduce(warp, sumval, cg::plus<float>{});
    float norm = 1.f / sum;

    // divide the whole row by the sum
    for (int i = warp.thread_rank(); i <= own_pos; i += warp.size()) {
        // recalculation is faster than doing the round-trip through memory.
        float ev = expf(inv_temperature * ((float)__ldcs(x + i) - global_maxval));
        __stcs(out + idx * T + i, (Type)(ev * norm));
    }
}

template <typename TOut, typename T1, typename T2>
__global__ void residual_forward_kernel(TOut* out, T1* inp1, T2* inp2, int N) {
    int idx = blockIdx.x * blockDim.x + threadIdx.x;
    if (idx < N) {
        out[idx] = (TOut)((float)__ldcs(&inp1[idx]) + (float)__ldcs(&inp2[idx]));
    }
}

#define GELU_SCALING_FACTOR sqrtf(2.0f / M_PI)
__global__ void gelu_forward_kernel(floatX* out, const floatX* inp, int N) {
    int i = blockIdx.x * blockDim.x + threadIdx.x;
    if (i < N) {
        float xi = (float)inp[i];
        float cube = 0.044715f * xi * xi * xi;
        out[i] = (floatX)(0.5f * xi * (1.0f + tanhf(GELU_SCALING_FACTOR * (xi + cube))));
    }
}

__global__ void gelu_backward_kernel(floatX* dinp, const floatX* inp, const floatX* dout, const int N) {
    int i = blockIdx.x * blockDim.x + threadIdx.x;
    if (i < N) {
        float x = (float)inp[i];
        float cube = 0.044715f * x * x * x;
        float tanh_arg = GELU_SCALING_FACTOR * (x + cube);
        float tanh_out = tanhf(tanh_arg);
        float coshf_out = coshf(tanh_arg);
        float sech_out = 1.0f / (coshf_out * coshf_out);
        float local_grad = 0.5f * (1.0f + tanh_out) + x * 0.5f * sech_out * GELU_SCALING_FACTOR * (1.0f + 3.0f * 0.044715f * x * x);
        dinp[i] = (floatX)(local_grad * (float)dout[i]);
    }
}

__global__ void softmax_forward_kernel7(float* out, const float* inp, int N, int C) {
    // out is (N, C) just like inp. Each row of inp will get softmaxed.
    // same as kernel4, but optimised for very large Cs with advanced unrolling

    // The trick is to read into a register array (all indices known at compile time)
    // and always read UNROLL_FACTOR values to maximise memory level parallelism
    // even if we would be out of bounds, we set the index to min(C-1, idx)
    // so we just do some unnecessary reads (obviously bad for small C)
    // the writes are in a separate loop with a conditional check for out of bounds
    // making it separate is necessary to convince the compiler to do the right thing
    const int UNROLL_FACTOR = 8;
    const int warpsPerBlock = blockDim.x / 32;

    extern __shared__ float shared[];
    int idx = blockIdx.x;
    int tid = threadIdx.x;
    int warpId = threadIdx.x / 32; // warp index within a block
    int laneId = threadIdx.x % 32; // thread index within a warp

    // shared[] must be allocated to have 2 * warpsPerBlock elements
    // first half for max values, the second half for sum values
    float* maxvals = shared;
    float* sumvals = &shared[warpsPerBlock];

    if (tid >= C) {
        maxvals[warpId] = -INFINITY;
        sumvals[warpId] = 0.0f;
        return;
    }

    const float* x = inp + idx * C; // input
    float* y = out + idx * C; // output

    // first, thread coarsening by directly accessing global memory in series
    float maxval = -INFINITY;
    for (int i = tid; i < C; i += blockDim.x * UNROLL_FACTOR) {
        #pragma unroll
        for (int u = 0; u < UNROLL_FACTOR; u++) {
            maxval = fmaxf(maxval, x[min(C - 1, i + u*blockDim.x)]);
        }
    }

    // now within-warp reductions for maxval
    maxval = warpReduceMax(maxval);
    // the 0th thread of each warp writes the maxval of that warp to shared memory
    if (laneId == 0) maxvals[warpId] = maxval;
    __syncthreads();
    // now the 0th thread reduces the maxvals in shared memory, i.e. across warps
    if (tid == 0) {
        float val = maxvals[tid];
        #pragma unroll
        for (int i = 1; i < warpsPerBlock; i++) {
            val = fmaxf(val, maxvals[i]);
        }
        // store the final max in the first position
        maxvals[0] = val;
    }
    __syncthreads();
    // broadcast the max to all threads
    float offset = maxvals[0];

    // compute expf and write the result to global memory
    // + thread coarsening for sum
    float sumval = 0.0f;
    for (int i = tid; i < C; i += blockDim.x * UNROLL_FACTOR) {
        float reg_array[UNROLL_FACTOR];
        #pragma unroll
        for (int u = 0; u < UNROLL_FACTOR; u++) {
            reg_array[u] = __ldcs(&x[min(C - 1, i + u*blockDim.x)]);
        }
        #pragma unroll
        for (int u = 0; u < UNROLL_FACTOR; u++) {
            if (i + u*blockDim.x < C) {
                float output = expf(reg_array[u] - offset);
                y[min(C - 1, i + u*blockDim.x)] = output; // compiler likes redundant min()?!
                sumval += output; // combined into the same loop unlike kernel3
            }
        }
    }

    // okay now we calculated exp(x - max(x))
    // step 2: sum all the values and divide by the sum

    // within-warp reduction for sumval
    sumval = warpReduceSum(sumval);
    // write sumval to shared memory
    if (laneId == 0) sumvals[warpId] = sumval;
    __syncthreads();
    // inter-thread reduction of sum
    if (tid == 0) {
        float val = sumvals[tid];
        #pragma unroll
        for (int i = 1; i < warpsPerBlock; ++i) {
            val += sumvals[i];
        }
        sumvals[0] = val;
    }
    __syncthreads();
    // broadcast the sum to all threads
    float sum = sumvals[0];

    // divide the whole row by the sum
    for (int i = tid; i < C; i += blockDim.x * UNROLL_FACTOR) {
        float reg_array[UNROLL_FACTOR];
        #pragma unroll
        for (int u = 0; u < UNROLL_FACTOR; u++) {
            reg_array[u] = y[min(C - 1, i + u*blockDim.x)];
        }
        #pragma unroll
        for (int u = 0; u < UNROLL_FACTOR; u++) {
            if (i + u*blockDim.x < C) {
                y[i + u*blockDim.x] = reg_array[u] / sum;
            }
        }
    }
}

// this kernel performs a column-wise reduction over dout, in PyTorch equivalent to:
// dbias = dout.sum((0,1))
// the idea is to employ one block to reduce along several columns,
// where each block has a width of 32 columns to ensure coalesced access.
// at the end we accumulate the reductions performed by the warps in each block via shared memory
template <typename Td>
__global__ void matmul_backward_bias_kernel4(Td* dbias, const Td* dout, int B, int T, int OC) {
    // this kernel is launched with 1D grid_dim of OC/32
    // for example let's say block_size is 128
    extern __shared__ float smem[]; // of size block_size (128)
    const int warp_id = threadIdx.x / warpSize; // warp index in the block, 0,1,2,3
    const int lane_id = threadIdx.x % warpSize; // thread index in the warp, 0,1,2,...,31
    const int tl = blockIdx.x * warpSize; // pointer to the start column for this block
    const int vstep = blockDim.x / warpSize; // number of warps in a block, e.g. 4

    // pointer to the start of the column for one lane of threads
    // so e.g. 4 threads (of the same lane_id) will reduce this one column
    const Td* dout_col = dout + tl + lane_id;

    // column reductions by looping through the rows
    // each of the 4 threads offsets by its warp_id and then skips by vstep
    // together these 4 threads cover all B*T rows of this (lane_id) column
    // importantly, consecutive threads (in threadId) are processing adjacent columns,
    // leading to a coalesced memory access pattern
    float dout_sum = 0.0f;
    for (int row = warp_id; row < B * T; row += vstep) {
        dout_sum += (float)dout_col[row * OC];
    }
    smem[lane_id + warp_id * warpSize] = dout_sum;
    __syncthreads();

    // warp_id 0 reduces the shared memory column-wise, linearly
    dout_sum = 0.0f;
    if (warp_id == 0) {
        for (int j = 0; j < vstep; j++) {
            dout_sum += smem[lane_id + j * warpSize];
        }
        dbias[tl + lane_id] = (Td)dout_sum;
    }
}

// uses shared memory instead for the reduces
template <typename Tdinp, typename Tparams, typename Tdout, typename Trest>
__global__ void layernorm_backward_kernel2(Tdinp* dinp, Tparams* dweight, Tparams* dbias,
                        const Tdout* dout, const Trest* inp, const Tparams* weight, const Trest* mean, const Trest* rstd,
                        int B, int T, int C) {
    extern __shared__ float shared[]; // size = 2 * C

    namespace cg = cooperative_groups;
    cg::thread_block block = cg::this_thread_block();
    cg::thread_block_tile<32> warp = cg::tiled_partition<32>(block);
    int idx = blockIdx.x * warp.meta_group_size() + warp.meta_group_rank();
    int N = B * T;
    if(idx >= N) { return; } // thread guards

    int b = idx / T;
    int t = idx % T;

    const Tdout* dout_bt = dout + b * T * C + t * C;
    const Trest* inp_bt = inp + b * T * C + t * C;
    Tdinp* dinp_bt = dinp + b * T * C + t * C;
    const float mean_bt = (float)mean[b * T + t];
    const float rstd_bt = (float)rstd[b * T + t];

    // the first half of shared memory is bias, second is weight
    float* dbias_shared = shared;
    float* dweight_shared = shared + C;

    // init shared memory to zero
    #pragma unroll
    for(int i = threadIdx.x; i < C; i+= blockDim.x){
       dbias_shared[i] = 0.0f;
       dweight_shared[i] = 0.0f;
    }
    __syncthreads();

    // first: two reduce operations
    float dnorm_mean = 0.0f;
    float dnorm_norm_mean = 0.0f;
    for (int i = warp.thread_rank(); i < C; i  += warp.size()) {
        float norm_bti = ((float)inp_bt[i] - mean_bt) * rstd_bt;
        float dnorm_i = (float)weight[i] * (float)dout_bt[i];
        dnorm_mean += dnorm_i;
        dnorm_norm_mean += dnorm_i * norm_bti;
    }
    dnorm_mean = cg::reduce(warp, dnorm_mean, cg::plus<float>{});
    dnorm_norm_mean = cg::reduce(warp, dnorm_norm_mean, cg::plus<float>{});
    dnorm_mean = dnorm_mean / C;
    dnorm_norm_mean = dnorm_norm_mean / C;

    // now iterate again and accumulate all the gradients
    for (int i = warp.thread_rank(); i < C; i += warp.size()) {
        float norm_bti = ((float)inp_bt[i] - mean_bt) * rstd_bt;
        float dnorm_i = (float)weight[i] * (float)dout_bt[i];
        // gradient contribution to bias
        atomicAdd(&dbias_shared[i], (float)dout_bt[i]);
        // gradient contribution to weight
        atomicAdd(&dweight_shared[i], norm_bti * (float)dout_bt[i]);
        // gradient contribution to input
        float dval = 0.0f;
        dval += dnorm_i; // term 1
        dval -= dnorm_mean; // term 2
        dval -= norm_bti * dnorm_norm_mean; // term 3
        dval *= rstd_bt; // final scale
        dinp_bt[i] = (Tdinp)((float)dinp_bt[i] + dval);
    }
    __syncthreads();

    // write to global memory
    for(int i = threadIdx.x; i < C; i+= blockDim.x) {
        atomicAddX(&dbias[i], (Tparams)dbias_shared[i]);
        atomicAddX(&dweight[i], (Tparams)dweight_shared[i]);
    }
}


__global__ void softmax_autoregressive_backward_kernel(floatX* dpreatt, const floatX* datt, const floatX* att,
                                                       int B, int T, int C, float scale) {
    constexpr const int BlockSize = 256;
    constexpr int T_per_block = 4;
    cg::thread_block block = cg::this_thread_block();
    cg::thread_block_tile<32> warp = cg::tiled_partition<32>(block);
    __shared__ float block_acc[32];

    int idx = blockIdx.y;
    // go through blocks in reverse order, so the slowest block starts first
    int t0 = T - 1 - T_per_block*blockIdx.x;

    att += idx * T * T;
    datt += idx * T * T;
    dpreatt += idx * T * T;

    if (warp.meta_group_rank() == 0) {
        block_acc[warp.thread_rank()] = 0;
    }

    for(int to = 0; to < T_per_block; ++to) {
        int t = t0 - to;
        if(t < 0) return;
        const floatX* att_bth = att + t * T;
        const floatX* datt_bth = datt + t * T;
        floatX* dpreatt_bth = dpreatt + t * T;

        float local_sum = 0;
        for (int t2 = block.thread_rank(); t2 <= t; t2 += BlockSize) {
            local_sum += (float)att_bth[t2] * (float)datt_bth[t2];
        }

        block_acc[warp.meta_group_rank()] = cg::reduce(warp, local_sum, cg::plus<float>{});
        block.sync();
        local_sum = cg::reduce(warp, block_acc[warp.thread_rank()], cg::plus<float>{});

        for (int t3 = block.thread_rank(); t3 <= t; t3 += BlockSize) {
            // don't touch the cache. Some parts will still be here from the previous loop, and
            // we want to exploit those.
            float acc = (float)__ldcs(att_bth + t3) * ((float)__ldcs(datt_bth + t3) - local_sum);
            __stcs(dpreatt_bth + t3, (floatX)(scale * acc));
        }
    }
}

// Implements linear interpolation using only two floating-point operations (as opposed to three in a naive implementation).
// Reference: https://developer.nvidia.com/blog/lerp-faster-cuda
__device__ inline float lerp(float start, float end, float weight) {
    return fma(weight, end, fma(-weight, start, start));
}

// Termplate type T instead of floatx
template <typename Tp, typename Tg>
__global__ void adamw_kernel3(Tp* params_memory, Tg* grads_memory, float* m_memory, float* v_memory, size_t num_parameters,
                              float learning_rate, float beta1, float beta2, float beta1_correction, float beta2_correction, float eps, float weight_decay,
                              unsigned int seed) {
   int i = blockIdx.x * blockDim.x + threadIdx.x;
   if (i >= num_parameters) return;  // guard
   float grad = (float)grads_memory[i];
   float m = m_memory[i];
   float v = v_memory[i];
   // update the first moment (momentum)
   m = lerp(grad, m, beta1);
   m_memory[i] = m;
   // update the second moment (RMSprop)
   v = lerp(grad * grad, v, beta2);
   v_memory[i] = v;
   m /= beta1_correction;  // m_hat
   v /= beta2_correction;  // v_hat
   // update the parameters (weight/bias)
   float param = (float)params_memory[i] - (learning_rate * (m / (sqrtf(v) + eps) + weight_decay * (float)params_memory[i]));
   unsigned int random = Get2dNoiseUint(threadIdx.x, blockIdx.x, seed);
   // todo - explain stochastic rounding here
   stochastic_rounding(param, &params_memory[i], random);
}

struct SoftmaxParams {
    float Scale;
    float Offset;
};

template <typename Type>
__device__ SoftmaxParams prepare_softmax_blockwide_nofloat4(cg::thread_block_tile<32>& warp,
                                                   int idx, const Type* inp, int V, int P) {
    // same but not float4
    // one row of inp, i.e. inp[idx, :] of shape (V,)

    const Type* x = inp + idx * P;
    float thread_maxval = -INFINITY;
    float thread_sumval = 0.0f;
    // do the loop in reverse to maximise probability of L2 cache hits
    // so even small L2s get some hits on the 2nd read of the same thread
    for (int i = V + threadIdx.x - blockDim.x; i >= 0; i -= blockDim.x) {
        float v = (float)x[i];
        float old_maxval = thread_maxval;
        thread_maxval = fmaxf(thread_maxval, v);
        thread_sumval *= expf((old_maxval - thread_maxval));
        thread_sumval += expf(v - thread_maxval);
    }

    // two reductions of up to 1024 threads:
    // 1) inside warp (shuffle), 2) cross-warp (shared memory), 3) inside warp (shuffle)
    // this results in much cleaner assembly than a multi-warp cg::reduce
    __shared__ float shared_maxval[32];
    __shared__ float shared_sumval[32];
    int num_warps = blockDim.x / 32;
    int warp_id = threadIdx.x / 32;
    int lane_id = threadIdx.x % 32;

    // reduce maxval within each warp
    float warp_maxval = cg::reduce(warp, thread_maxval, cg::greater<float>{});
    // thread 0 in each warp writes to shared memory
    if (lane_id == 0) { shared_maxval[warp_id] = warp_maxval; }
    __syncthreads();
    // each thread now loads the maxval across previous warps
    // if the thread is "out of range" of data, use -FLT_MAX as the maxval
    warp_maxval = (lane_id < num_warps) ? shared_maxval[lane_id] : -FLT_MAX;
    // now reduce the maxval among the warp threads
    float block_maxval = cg::reduce(warp, warp_maxval, cg::greater<float>{});
    // each thread uses maxval to scale sumval to avoid numerical instability / overflow
    thread_sumval *= expf(thread_maxval - block_maxval);
    // (warp-level) reduce sumval, thread 0 in each warp saves result in shared memory
    float warp_sumval = cg::reduce(warp, thread_sumval, cg::plus<float>{});
    if (lane_id == 0) { shared_sumval[warp_id] = warp_sumval; }
    __syncthreads();
    // same strategy, now reduce sumval across warps
    warp_sumval = (lane_id < num_warps) ? shared_sumval[lane_id] : 0.0f;
    float block_sumval = cg::reduce(warp, warp_sumval, cg::plus<float>{});
    // return the softmax parameters
    return SoftmaxParams{1.f / block_sumval, block_maxval};
}

// same as 2 but not using float4 (see dev/cuda/classifier_fused.cu)
// will _update_ logits to logit gradients
template <typename Type>
__global__ void fused_classifier_kernel3(Type* logits, Type* losses, Type* probs,
                                         const Type* dlosses, const int* targets,
                                         int B, int T, int V, int P) {
    namespace cg = cooperative_groups;
    cg::thread_block block = cg::this_thread_block();
    cg::thread_block_tile<32> warp = cg::tiled_partition<32>(block);
    int idx = blockIdx.x;
    int ix = targets[idx];

    // softmax (reading B * T * V, same logits read again below, hopefully still in cache)
    SoftmaxParams sp = prepare_softmax_blockwide_nofloat4(warp, idx, logits, V, P);

    // calculate the probability needed for the loss and update (single-threaded)
    if(threadIdx.x == 0) {
        float prob = expf((float)logits[idx * P + ix] - sp.Offset) * sp.Scale;
        losses[idx] = (Type)(-logf(prob));
    }

    // very sensible default for dlosses is 1/(B*T), which is the uniform loss
    float dloss = dlosses != NULL ? (float)dlosses[idx] : 1.0f / (B*T);
    // calculate the gradients directly, saves bandwidth from probs during training
    // but also supports writing probs for inference-only and debugging
    const Type* logits_vec = logits + idx * P;
    for (int i = threadIdx.x; i < V; i += blockDim.x) {
        // this is the 2nd read of logits after the one in prepare_softmax2
        // this data will never be needed again, so we reduce cache persistence
        float v = (float)__ldcs(&logits_vec[i]);
        float prob = expf(v - sp.Offset) * sp.Scale;
        if (probs != NULL) {
            probs[idx * P + i] = (Type)prob;
        }
        float indicator = (i == ix) ? 1.0f : 0.0f;
        logits[idx * P + i] = (Type)((prob - indicator) * dloss);
    }
}

// ----------------------------------------------------------------------------
// kernel launchers

template <typename TOut, typename Tw>
void encoder_forward(TOut* out,
                     int* inp, Tw* wte, Tw* wpe,
                     int B, int T, int C) {
    const int N = B * T * C;
    const int block_size = 256;
    const int grid_size = CEIL_DIV(N, block_size);
    encoder_forward_kernel2<<<grid_size, block_size>>>(out, inp, wte, wpe, B, T, C);
    cudaCheck(cudaGetLastError());
}

template <typename Type, typename Tdout>
void encoder_backward(Type* dwte, Type* dwpe,
                    const Tdout* dout, const int* inp,
                    int B, int T, int C) {
    const int N = B * T * C;
    const int block_size = 256;
    const int grid_size = CEIL_DIV(N, block_size);
    encoder_backward_kernel<<<grid_size, block_size>>>(dwte, dwpe, dout, inp, B, T, C);
    cudaCheck(cudaGetLastError());
}

template <typename TOut, typename Type, typename Tparam>
void layernorm_forward(TOut* out, Type* mean, Type* rstd,
                       Type* inp, Tparam* weight, Tparam* bias,
                       int B, int T, int C) {
    const int block_size = 512;
    const int N = B * T;
    const int grid_size = CEIL_DIV(N * 32, block_size);
    layernorm_forward_kernel3<<<grid_size, block_size>>>(out, mean, rstd, inp, weight, bias, N, C);
    cudaCheck(cudaGetLastError());
}

// uses cuBLAS
void matmul_forward_cublas(floatX* out,
                    floatX* inp, floatX* weight, floatX* bias,
                    int B, int T, int C, int OC) {
    assert(bias == NULL); // bias is not supported for this kernel

    // FP16 alpha/beta need to be used if and only if CUBLAS_COMPUTE_16F
    const float alpha = 1.0f, beta = 0.0f;
    const half alpha_fp16 = (half)alpha, beta_fp16 = (half)beta;
    const void* alpha_ptr = (CUBLAS_LOWP_COMPUTE == CUBLAS_COMPUTE_16F) ?
                            (const void*)&alpha_fp16 : (const void*)&alpha;
    const void* beta_ptr =  (CUBLAS_LOWP_COMPUTE == CUBLAS_COMPUTE_16F) ?
                            (const void*)&beta_fp16 : (const void*)&beta;

    cublasCheck(cublasGemmEx(cublas_handle, CUBLAS_OP_T, CUBLAS_OP_N, OC, B*T, C,
                             alpha_ptr, weight, CUBLAS_LOWP, C, inp, CUBLAS_LOWP, C, beta_ptr,
                             out, CUBLAS_LOWP, OC, CUBLAS_LOWP_COMPUTE, CUBLAS_GEMM_DEFAULT_TENSOR_OP));
}

// uses cuBLASLt to fuse the bias and gelu. does not work with OC = 50257 (last layer)
// https://docs.nvidia.com/cuda/cublas/#cublasltmatmul
// https://github.com/NVIDIA/CUDALibrarySamples/blob/master/cuBLASLt/LtSgemm/sample_cublasLt_LtSgemm.cu
void matmul_forward_cublaslt(floatX* out,
                     floatX* inp, floatX* weight, floatX* bias,
                     int B, int T, int C, int OC) {
    int has_bias = (bias != NULL);

    // check bias alignment
    if(((uintptr_t)bias % 16) != 0) {
        printf("Bias pointer is not aligned (cuBLASLt requirement)!\n");
        exit(EXIT_FAILURE);
    }

    // FP16 alpha/beta need to be used if and only if CUBLAS_COMPUTE_16F
    const float alpha = 1.0f, beta = 0.0f;
    const half alpha_fp16 = (half)alpha, beta_fp16 = (half)beta;
    const void* alpha_ptr = (CUBLAS_LOWP_COMPUTE == CUBLAS_COMPUTE_16F) ?
                            (const void*)&alpha_fp16 : (const void*)&alpha;
    const void* beta_ptr =  (CUBLAS_LOWP_COMPUTE == CUBLAS_COMPUTE_16F) ?
                            (const void*)&beta_fp16 : (const void*)&beta;

    int returnedResults = 0;
    cublasLtMatmulDesc_t operationDesc;
    cublasLtMatmulPreference_t preference;
    cublasLtMatrixLayout_t weightLayout;
    cublasLtMatrixLayout_t inputLayout;
    cublasLtMatrixLayout_t outputLayout;
    cublasLtMatrixLayout_t biasLayout;
    cublasLtMatmulHeuristicResult_t heuristic;

    // create the operation descriptor
    cublasOperation_t opNoTranspose = CUBLAS_OP_N;
    cublasOperation_t opTranspose = CUBLAS_OP_T;
    cublasLtEpilogue_t epilogueBias = CUBLASLT_EPILOGUE_BIAS;

    cudaDataType_t scale_type = (CUBLAS_LOWP_COMPUTE == CUBLAS_COMPUTE_16F) ? CUDA_R_16F : CUDA_R_32F;
    cublasCheck(cublasLtMatmulDescCreate(&operationDesc, CUBLAS_LOWP_COMPUTE, scale_type));
    cublasCheck(cublasLtMatmulDescSetAttribute(operationDesc, CUBLASLT_MATMUL_DESC_TRANSA, &opTranspose, sizeof(opTranspose)));
    cublasCheck(cublasLtMatmulDescSetAttribute(operationDesc, CUBLASLT_MATMUL_DESC_TRANSB, &opNoTranspose, sizeof(opNoTranspose)));
    cublasCheck(cublasLtMatmulDescSetAttribute(operationDesc, CUBLASLT_MATMUL_DESC_EPILOGUE, &epilogueBias, sizeof(epilogueBias)));
    cublasCheck(cublasLtMatmulDescSetAttribute(operationDesc, CUBLASLT_MATMUL_DESC_BIAS_POINTER, &bias, sizeof(bias)));

    // define matrix layouts
    cublasCheck(cublasLtMatrixLayoutCreate(&weightLayout, CUBLAS_LOWP, C, OC, C));
    cublasCheck(cublasLtMatrixLayoutCreate(&inputLayout, CUBLAS_LOWP, C, B*T, C));
    cublasCheck(cublasLtMatrixLayoutCreate(&outputLayout, CUBLAS_LOWP, OC, B*T, OC));
    cublasCheck(cublasLtMatrixLayoutCreate(&biasLayout, CUBLAS_LOWP, OC, 1, OC));

    // create a preference handle with specified max workspace
    cublasCheck(cublasLtMatmulPreferenceCreate(&preference));
    cublasCheck(cublasLtMatmulPreferenceSetAttribute(preference,
        CUBLASLT_MATMUL_PREF_MAX_WORKSPACE_BYTES,
        &cublaslt_workspace_size, sizeof(cublaslt_workspace_size)));

    // find a suitable algorithm
    cublasCheck(cublasLtMatmulAlgoGetHeuristic(cublaslt_handle, operationDesc,
        weightLayout, inputLayout, outputLayout, outputLayout,
        preference, 1, &heuristic, &returnedResults));
    if (returnedResults == 0) {
        printf("No cuBLASLt algorithm: B: %d, T: %d, C: %d, OC: %d, bias: %d\n", B, T, C, OC, has_bias);
        exit(EXIT_FAILURE);
    }

    // call the matmul
    cublasCheck(cublasLtMatmul(cublaslt_handle, operationDesc,
        alpha_ptr, weight, weightLayout, inp, inputLayout, beta_ptr,
        out, outputLayout, out, outputLayout, &heuristic.algo,
        cublaslt_workspace, cublaslt_workspace_size, 0));

    // cleanups
    cublasCheck(cublasLtMatmulPreferenceDestroy(preference));
    cublasCheck(cublasLtMatmulDescDestroy(operationDesc));
    cublasCheck(cublasLtMatrixLayoutDestroy(weightLayout));
    cublasCheck(cublasLtMatrixLayoutDestroy(inputLayout));
    cublasCheck(cublasLtMatrixLayoutDestroy(outputLayout));
    cublasCheck(cublasLtMatrixLayoutDestroy(biasLayout));
}

void attention_forward(floatX* out, floatX* qkvr, floatX* att,
                       floatX* inp,
                       int B, int T, int C, int NH) {
    // Note: `inp` is not needed for backward pass, so we re-use it as a scratch buffer.
    // Its contents will be overwritten by this function.
    const int block_size = 256;
    const int softmax_block_size = 256;

    // inp is (B, T, 3C) QKV
    // preatt, att are (B, NH, T, T)
    // output is (B, T, C)
    int HS = C / NH; // head size

    // permute and separate inp from (B, T, 3, NH, HS) to 3X (B, NH, T, HS)
    floatX *q, *k, *v;
    q = qkvr + 0 * B * T * C;
    k = qkvr + 1 * B * T * C;
    v = qkvr + 2 * B * T * C;
    int total_threads = B * NH * T * HS;
    int num_blocks = CEIL_DIV(total_threads, block_size);
    permute_kernel<<<num_blocks, block_size>>>(q, k, v, inp, B, T, NH, HS);
    cudaCheck(cudaGetLastError());

    // IMPORTANT: alpha/beta are FP32 for CUBLAS_COMPUTE_32F even if FP16 inputs/outputs
    // But need FP16 scale for CUBLAS_COMPUTE_16F (no errors otherwise, just garbage results *sigh*)
    const float alpha = 1.0f;
    const float beta = 0.0f;
    const floatX alpha_lowp = (floatX)alpha;
    const floatX beta_lowp = (floatX)beta;
    void* alpha_ptr = (CUBLAS_LOWP_COMPUTE == CUBLAS_COMPUTE_16F) ? (void*)&alpha_lowp : (void*)&alpha;
    void* beta_ptr = (CUBLAS_LOWP_COMPUTE == CUBLAS_COMPUTE_16F) ? (void*)&beta_lowp : (void*)&beta;

    floatX* preatt = inp;
    cublasCheck(cublasGemmStridedBatchedEx(cublas_handle,
                                     CUBLAS_OP_T, CUBLAS_OP_N,
                                     T, T, HS,
                                     alpha_ptr,
                                     k, CUBLAS_LOWP, HS, T * HS,
                                     q, CUBLAS_LOWP, HS, T * HS,
                                     beta_ptr,
                                     preatt, CUBLAS_LOWP, T, T * T,
                                     B * NH,
                                     CUBLAS_LOWP_COMPUTE,
                                     CUBLAS_GEMM_DEFAULT));

    // multiply all elements of preatt elementwise by scale
    float scale = 1.0 / sqrtf(HS);
    int grid_size = CEIL_DIV(B * NH * T * 32, softmax_block_size);
    softmax_forward_kernel5<<<grid_size, softmax_block_size>>>(att, scale, preatt, B * NH, T);
    cudaCheck(cudaGetLastError());

    // new approach: first cuBLAS another batched matmul
    floatX* vaccum = inp;
    // y = att @ v # (B, nh, T, T) @ (B, nh, T, hs) -> (B, nh, T, hs)
    cublasCheck(cublasGemmStridedBatchedEx(cublas_handle,
                                     CUBLAS_OP_N, CUBLAS_OP_N,
                                     HS, T, T,
                                     alpha_ptr,
                                     v, CUBLAS_LOWP, HS, T * HS,
                                     att, CUBLAS_LOWP, T, T * T,
                                     beta_ptr,
                                     vaccum, CUBLAS_LOWP, HS, T * HS,
                                     B * NH,
                                     CUBLAS_LOWP_COMPUTE,
                                     CUBLAS_GEMM_DEFAULT));

    // now unpermute
    // y = y.transpose(1, 2).contiguous().view(B, T, C) # re-assemble all head outputs side by side
    num_blocks = CEIL_DIV(B * T * C, block_size);
    unpermute_kernel<<<num_blocks, block_size>>>(vaccum, out, B, T, NH, HS);
    cudaCheck(cudaGetLastError());
}

template <typename TOut, typename T1, typename T2>
void residual_forward(TOut* out, T1* inp1, T2* inp2, int N) {
    const int block_size = 256;
    const int grid_size = CEIL_DIV(N, block_size);
    residual_forward_kernel<<<grid_size, block_size>>>(out, inp1, inp2, N);
    cudaCheck(cudaGetLastError());
}

void gelu_forward(floatX* out, const floatX* inp, int N) {
    const int block_size = 128;
    const int grid_size = CEIL_DIV(N, block_size);
    gelu_forward_kernel<<<grid_size, block_size>>>(out, inp, N);
    cudaCheck(cudaGetLastError());
}

void gelu_backward(floatX* dinp, const floatX* inp, const floatX* dout, const int N) {
    const int block_size = 128;
    const int grid_size = CEIL_DIV(N, block_size);
    gelu_backward_kernel<<<grid_size, block_size>>>(dinp, inp, dout, N);
    cudaCheck(cudaGetLastError());
}

void softmax_forward(float* out, float* inp, int N, int C) {
    int grid_size = N;
    const int block_size = 512;
    size_t shared_mem_size = 2 * block_size / 32 * sizeof(float);
    softmax_forward_kernel7<<<grid_size, block_size, shared_mem_size>>>(out, inp, N, C);
    cudaCheck(cudaGetLastError());
}

void matmul_backward(floatX* dinp, floatX* dweight, floatX* dbias,
                     floatX* dout, floatX* inp, floatX* weight,
                     int B, int T, int C, int OC) {
    float one = 1.0f;
    float zero = 0.0f;
    // backward to input, uses = in the backward pass (set the gradient)
    cublasCheck(cublasGemmEx(cublas_handle, CUBLAS_OP_N, CUBLAS_OP_N, C, B*T, OC, &one,
                             weight, CUBLAS_LOWP, C, dout, CUBLAS_LOWP, OC, &zero,
                             dinp, CUBLAS_LOWP, C, CUBLAS_LOWP_COMPUTE, CUBLAS_GEMM_DEFAULT_TENSOR_OP));
    // backward to weight, uses += in the backward pass (accumulate the gradient)
    cublasCheck(cublasGemmEx(cublas_handle, CUBLAS_OP_N, CUBLAS_OP_T, C, OC, B*T, &one,
                             inp, CUBLAS_LOWP, C, dout, CUBLAS_LOWP, OC, &one,
                             dweight, CUBLAS_LOWP, C, CUBLAS_LOWP_COMPUTE, CUBLAS_GEMM_DEFAULT_TENSOR_OP));
    // backward to bias, if given, does a +=
    if (dbias != NULL) {
        const int block_size = 1024;
        const int grid_size = OC / 32; // for now, OC must be divisible by 32 for this kernel to work
        matmul_backward_bias_kernel4<<<grid_size, block_size, block_size * sizeof(float)>>>(dbias, dout, B, T, OC);
        cudaCheck(cudaGetLastError());
    }
}

template <typename Tdinp, typename Tparams, typename Tdout, typename Trest>
void layernorm_backward(Tdinp* dinp, Tparams* dweight, Tparams* dbias,
                        const Tdout* dout, const Trest* inp, const Tparams* weight, const Trest* mean, const Trest* rstd,
                        int B, int T, int C) {
    const int block_size = 512;
    const int N = B * T;
    const int grid_size = CEIL_DIV(32*N, block_size);
    size_t shared_mem_size = 2 * C * sizeof(float);
    layernorm_backward_kernel2<<<grid_size, block_size, shared_mem_size>>>(dinp, dweight, dbias, dout, inp, weight, mean, rstd, B, T, C);
    cudaCheck(cudaGetLastError());
}

// the sequence of transformations in this compound op is:
// inp (B,T,3C) -> qkvr (B,T,3C) -> preatt (B,NH,T,T) -> att (B,NH,T,T) -> vaccum (B,T,C) -> out (B,T,C)
void attention_backward(floatX* dinp, floatX* dqkvr, floatX* dpreatt, floatX* datt, floatX* scratch,
                        const floatX* dout,
                        const floatX* qkvr, const floatX* att,
                        int B, int T, int C, int NH) {
    const int block_size = 256;
    int HS = C / NH; // head size

    // FP16 alpha/beta need to be used if and only if CUBLAS_COMPUTE_16F
    const float alpha = 1.0f, beta = 0.0f;
    const half alpha_fp16 = (half)alpha, beta_fp16 = (half)beta;
    const void* alpha_ptr = (CUBLAS_LOWP_COMPUTE == CUBLAS_COMPUTE_16F) ?
                            (const void*)&alpha_fp16 : (const void*)&alpha;
    const void* beta_ptr =  (CUBLAS_LOWP_COMPUTE == CUBLAS_COMPUTE_16F) ?
                            (const void*)&beta_fp16 : (const void*)&beta;

    // unpack convenience pointers into q, k, v
    const floatX *q, *k, *v;
    q = qkvr + 0 * B * T * C;
    k = qkvr + 1 * B * T * C;
    v = qkvr + 2 * B * T * C;
    floatX *dq, *dk, *dv;
    dq = dqkvr + 0 * B * T * C;
    dk = dqkvr + 1 * B * T * C;
    dv = dqkvr + 2 * B * T * C;

    // backward through the unpermute operation
    int num_blocks = CEIL_DIV(B * T * C, block_size);
    unpermute_kernel_backward<<<num_blocks, block_size>>>(scratch, dout, B, T, NH, HS);
    cudaCheck(cudaGetLastError());
    // backward into datt

    cublasCheck(cublasGemmStridedBatchedEx(cublas_handle, CUBLAS_OP_T, CUBLAS_OP_N, T, T, HS, alpha_ptr,
                                           v, CUBLAS_LOWP, HS, T * HS, scratch, CUBLAS_LOWP, HS, T * HS, beta_ptr,
                                           datt, CUBLAS_LOWP, T, T * T, B * NH, CUBLAS_LOWP_COMPUTE, CUBLAS_GEMM_DEFAULT));

    // backward into dv
    cublasCheck(cublasGemmStridedBatchedEx(cublas_handle, CUBLAS_OP_N, CUBLAS_OP_T, HS, T, T, alpha_ptr,
                                           scratch, CUBLAS_LOWP, HS, T * HS, att, CUBLAS_LOWP, T, T * T, beta_ptr,
                                           dv, CUBLAS_LOWP, HS, T * HS, B * NH, CUBLAS_LOWP_COMPUTE, CUBLAS_GEMM_DEFAULT));

    // backward into preatt
    int hs = C / NH; // head size
    float scale = 1.0f / sqrtf(hs);
    softmax_autoregressive_backward_kernel<<<dim3(T / 4, B * NH), 256>>>(dpreatt, datt, att, B, T, C, scale);
    cudaCheck(cudaGetLastError());
    // backward into q
    cublasCheck(cublasGemmStridedBatchedEx(cublas_handle, CUBLAS_OP_N, CUBLAS_OP_N, HS, T, T, alpha_ptr,
                                           k, CUBLAS_LOWP, HS, T * HS, dpreatt, CUBLAS_LOWP, T, T * T, beta_ptr,
                                           dq, CUBLAS_LOWP, HS, T * HS, B * NH, CUBLAS_LOWP_COMPUTE, CUBLAS_GEMM_DEFAULT));
    // backward into k
    cublasCheck(cublasGemmStridedBatchedEx(cublas_handle, CUBLAS_OP_N, CUBLAS_OP_T, HS, T, T, alpha_ptr,
                                           q, CUBLAS_LOWP, HS, T * HS, dpreatt, CUBLAS_LOWP, T, T * T, beta_ptr,
                                           dk, CUBLAS_LOWP, HS, T * HS, B * NH, CUBLAS_LOWP_COMPUTE, CUBLAS_GEMM_DEFAULT));
    // backward into inp
    num_blocks = CEIL_DIV(B * NH * T * HS, block_size);
    permute_kernel_backward<<<num_blocks, block_size>>>(dinp, dq, dk, dv, B, T, NH, HS);
    cudaCheck(cudaGetLastError());
}

// replaces logits with logit gradients
template <typename Type>
void fused_classifier3(Type* logits, Type* losses,
                      const Type* dlosses, const int* targets,
                      int B, int T, int V, int P) {
    const int block_size = 1024;
    const int N = B * T;
    const int grid_size = N;
    fused_classifier_kernel3<<<grid_size, block_size>>>(logits, losses, (Type*)NULL, dlosses, targets, B, T, V, P);
    cudaCheck(cudaGetLastError());
}

// ----------------------------------------------------------------------------
// GPT-2 model definition

typedef struct {
    int max_seq_len; // max sequence length, e.g. 1024
    int vocab_size; // vocab size, e.g. 50257
    int num_layers; // number of layers, e.g. 12
    int num_heads; // number of heads in attention, e.g. 12
    int channels; // number of channels, e.g. 768
} GPT2Config;

// the parameters of the model
#define NUM_PARAMETER_TENSORS 16
typedef struct {
    floatX*   wte; // (V, C)
    floatX*   wpe; // (maxT, C)
    floatN*  ln1w; // (L, C)
    floatN*  ln1b; // (L, C)
    floatX* qkvw; // (L, 3*C, C)
    floatX* qkvb; // (L, 3*C)
    floatX* attprojw; // (L, C, C)
    floatX* attprojb; // (L, C)
    floatN*  ln2w; // (L, C)
    floatN*  ln2b; // (L, C)
    floatX* fcw; // (L, 4*C, C)
    floatX* fcb; // (L, 4*C)
    floatX* fcprojw; // (L, C, 4*C)
    floatX* fcprojb; // (L, C)
    floatN*  lnfw; // (C)
    floatN*  lnfb; // (C)
} ParameterTensors;

void fill_in_parameter_sizes(size_t* param_sizes, size_t* param_sizeof, GPT2Config config) {
    int V = config.vocab_size;
    int C = config.channels;
    int maxT = config.max_seq_len;
    int L = config.num_layers;
    param_sizes[0] = V * C; // wte
    param_sizes[1] = maxT * C; // wpe
    param_sizes[2] = L * C; // ln1w
    param_sizes[3] = L * C; // ln1b
    param_sizes[4] = L * (3 * C) * C; // qkvw
    param_sizes[5] = L * (3 * C); // qkvb
    param_sizes[6] = L * C * C; // attprojw
    param_sizes[7] = L * C; // attprojb
    param_sizes[8] = L * C; // ln2w
    param_sizes[9] = L * C; // ln2b
    param_sizes[10] = L * (4 * C) * C; // fcw
    param_sizes[11] = L * (4 * C); // fcb
    param_sizes[12] = L * C * (4 * C); // fcprojw
    param_sizes[13] = L * C; // fcprojb
    param_sizes[14] = C; // lnfw
    param_sizes[15] = C; // lnfb

    // Set parameter sizes
    // floatN gives us an option to keep layernorm params in FP32 if we want to
    for (int i = 0; i < NUM_PARAMETER_TENSORS; i++) {
        param_sizeof[i] = sizeof(floatX);
    }
    param_sizeof[2] = sizeof(floatN); // ln1w
    param_sizeof[3] = sizeof(floatN); // ln1b
    param_sizeof[8] = sizeof(floatN); // ln2w
    param_sizeof[9] = sizeof(floatN); // ln2b
    param_sizeof[14] = sizeof(floatN); // lnfw
    param_sizeof[15] = sizeof(floatN); // lnfb
}

// allocate memory for the parameters and point the individual tensors to the right places
float* malloc_and_point_parameters(ParameterTensors* params, size_t* param_elements, size_t *param_sizeof, int on_device) {
    // calculate the number of parameters
    size_t num_parameters = 0, num_parameters_bytes = 0;
    for (size_t i = 0; i < NUM_PARAMETER_TENSORS; i++) {
        num_parameters += param_elements[i];
        num_parameters_bytes += param_elements[i] * param_sizeof[i];
    }
    // malloc all parameters all at once on the device
    // on_device: 0 = CPU, 1 = GPU
    float* params_memory;
    if (on_device) {
        cudaCheck(cudaMalloc((void**)&params_memory, num_parameters_bytes));
    } else {
        params_memory = (float*)mallocCheck(num_parameters * sizeof(float)); // keep FP32 here
    }
    // assign all the tensors their place in the array
    floatX** ptrs[] = {
        &params->wte, &params->wpe, (floatX**)&params->ln1w, (floatX**)&params->ln1b, &params->qkvw, &params->qkvb,
        &params->attprojw, &params->attprojb, (floatX**)&params->ln2w, (floatX**)&params->ln2b, &params->fcw, &params->fcb,
        &params->fcprojw, &params->fcprojb, (floatX**)&params->lnfw, (floatX**)&params->lnfb
    };
    char* params_memory_iterator = (char*)params_memory;
    for (size_t i = 0; i < NUM_PARAMETER_TENSORS; i++) {
        *(ptrs[i]) = (floatX*)params_memory_iterator;
        params_memory_iterator += param_elements[i] * param_sizeof[i];
    }
    return params_memory;
}

#define NUM_ACTIVATION_TENSORS 21
typedef struct {
    floatX* encoded; // (B, T, C)
    floatX* ln1; // (L, B, T, C)
    floatX* ln1_mean; // (L, B, T)
    floatX* ln1_rstd; // (L, B, T)
    floatX* atty; // (L, B, T, C)
    floatX* att; // (L, B, NH, T, T)
    floatX* attproj; // (L, B, T, C)
    floatX* residual2; // (L, B, T, C)
    floatX* ln2; // (L, B, T, C)
    floatX* ln2_mean; // (L, B, T)
    floatX* ln2_rstd; // (L, B, T)
    floatX* fch; // (L, B, T, 4*C)
    floatX* fch_gelu; // (L, B, T, 4*C)
    floatX* fcproj; // (L, B, T, C)
    floatX* residual3; // (L, B, T, C)
    floatX* lnf; // (B, T, C)
    floatX* lnf_mean; // (B, T)
    floatX* lnf_rstd; // (B, T)

    floatX* losses; // (B, T)
    // adding these two compared to the CPU .c code, needed for attention kernel as buffers
    floatX* qkvr; // (L, B, T, 3*C)
    // in inference mode, this buffer will store the logits
    // in training mode, this buffer will contain the *gradients* of the logits.
    // during the processing of transformer blocks, we will also use this as a
    // general scratchpad buffer. Allocation is made large enough to hold (B, T, 3C),
    // (B, NH, T, T), and (B, T, V) shaped tensors.
    floatX* output;
} ActivationTensors;

void fill_in_activation_sizes(size_t* act_sizes, int B, int T, GPT2Config config) {
    size_t V = config.vocab_size;
    size_t L = config.num_layers;
    size_t NH = config.num_heads;
    size_t C = config.channels;
    act_sizes[0] = B * T * C; // encoded
    act_sizes[1] = L * B * T * C; // ln1
    act_sizes[2] = L * B * T; // ln1_mean
    act_sizes[3] = L * B * T; // ln1_rstd
    act_sizes[4] = L * B * T * C; // atty
    act_sizes[5] = L * B * NH * T * T; // att
    act_sizes[6] = L * B * T * C; // attproj
    act_sizes[7] = L * B * T * C; // residual2
    act_sizes[8] = L * B * T * C; // ln2
    act_sizes[9] = L * B * T; // ln2_mean
    act_sizes[10] = L * B * T; // ln2_rstd
    act_sizes[11] = L * B * T * 4*C; // fch
    act_sizes[12] = L * B * T * 4*C; // fch_gelu
    act_sizes[13] = L * B * T * C; // fcproj
    act_sizes[14] = L * B * T * C; // residual3
    act_sizes[15] = B * T * C; // lnf
    act_sizes[16] = B * T; // lnf_mean
    act_sizes[17] = B * T; // lnf_rstd
    act_sizes[18] = B * T; // losses
    act_sizes[19] = L * B * T * 3*C; // qkvr
    act_sizes[20] = B * T * max(3*C, max(NH*T, V)); // output / scratch
}

// Backward pass is conceptually quite different from forward, because we can discard
// the activations of a layer as soon as we're done with it. This lets us aggressively
// reuse memory, so that we need far fewer tensors for backward state.
#define NUM_BACKWARD_TENSORS 3
typedef struct {
    floatX* bt4c; // (B, T, 4*C)
    floatX* preatt; // (B, NH, T, T)
    floatX* residual3; // (B, T, C)
} GradActTensors;


void fill_in_grad_act_sizes(size_t* act_sizes, int B, int T, GPT2Config config) {
    size_t NH = config.num_heads;
    size_t C = config.channels;
    act_sizes[0] = B * T * 4 * C; // bt4c
    act_sizes[1] = B * NH * T * T; // preatt
    act_sizes[2] = B * T * C; // residual3
}


void* malloc_and_point(floatX** targets[], const size_t* act_sizes, int n) {
    size_t num_activations = 0;
    for (size_t i = 0; i < n; i++) {
        num_activations += act_sizes[i];
    }
    void* acts_memory;
    cudaCheck(cudaMalloc((void**)&acts_memory, num_activations * sizeof(floatX)));
    char* acts_memory_iterator = (char*)acts_memory;
    for (size_t i = 0; i < n; i++) {
        *(targets[i]) = (floatX*)acts_memory_iterator;
        acts_memory_iterator += act_sizes[i] * sizeof(floatX);
    }
    return acts_memory;
}

void* malloc_and_point_activations(ActivationTensors* acts, const size_t* act_sizes) {
    floatX** ptrs[] = {
        &acts->encoded, &acts->ln1, &acts->ln1_mean, &acts->ln1_rstd, &acts->atty,
        &acts->att, &acts->attproj, &acts->residual2, &acts->ln2, &acts->ln2_mean,
        &acts->ln2_rstd, &acts->fch, &acts->fch_gelu, &acts->fcproj, &acts->residual3, &acts->lnf,
        &acts->lnf_mean, &acts->lnf_rstd, &acts->losses, &acts->qkvr, &acts->output
    };
    return malloc_and_point(ptrs, act_sizes, NUM_ACTIVATION_TENSORS);
}

void* malloc_and_point_backward(GradActTensors* acts, const size_t* act_sizes) {
    floatX** ptrs[] = {
        &acts->bt4c, &acts->preatt, &acts->residual3
    };
    return malloc_and_point(ptrs, act_sizes, NUM_BACKWARD_TENSORS);
}

typedef struct {
    GPT2Config config;
    // the weights of the model, and their sizes
    ParameterTensors params;
    size_t param_elements[NUM_PARAMETER_TENSORS];
    size_t param_sizeof[NUM_PARAMETER_TENSORS];
    void* params_memory;
    size_t num_parameters;
    size_t num_parameters_bytes;
    // gradients of the weights
    ParameterTensors grads;
    void* grads_memory;
    // buffers for the AdamW optimizer
    float* m_memory;
    float* v_memory;
    // the activations of the model, and their sizes
    ActivationTensors acts;
    size_t act_sizes[NUM_ACTIVATION_TENSORS];
    void* acts_memory;
    size_t num_activations;
    // gradients of the activations
    GradActTensors grads_acts;
    size_t num_grad_acts;
    void* grads_acts_memory;
    // other run state configuration
    int batch_size; // the batch size (B) of current forward pass
    int seq_len; // the sequence length (T) of current forward pass
    int* inputs; // the input tokens for the current forward pass
    int* targets; // the target tokens for the current forward pass
    float mean_loss; // after a forward pass with targets, will be populated with the mean loss
    floatX* cpu_losses; // CPU buffer to copy the losses to, allocated with cudaMallocHost
    unsigned long long rng_state; // the RNG state for seeding stochastic rounding etc.
} GPT2;

void gpt2_build_from_checkpoint(GPT2 *model, const char* checkpoint_path) {

    // read in model from a checkpoint file
    FILE *model_file = fopenCheck(checkpoint_path, "rb");
    int model_header[256];
    freadCheck(model_header, sizeof(int), 256, model_file);
    if (model_header[0] != 20240326) { printf("Bad magic model file"); exit(EXIT_FAILURE); }
    if (model_header[1] != 1) { printf("Bad version in model file"); exit(EXIT_FAILURE); }

    // read in hyperparameters
    int maxT, V, L, NH, C;
    model->config.max_seq_len = maxT = model_header[2];
    model->config.vocab_size = V = model_header[3];
    model->config.num_layers = L = model_header[4];
    model->config.num_heads = NH = model_header[5];
    model->config.channels = C = model_header[6];
    printf("[GPT-2]\n");
    printf("max_seq_len: %d\n", maxT);
    printf("vocab_size: %d\n", V);
    printf("num_layers: %d\n", L);
    printf("num_heads: %d\n", NH);
    printf("channels: %d\n", C);

    // allocate space for all the parameters and read them in
    fill_in_parameter_sizes(model->param_elements, model->param_sizeof, model->config);

    model->num_parameters = 0;
    model->num_parameters_bytes = 0;
    for (size_t i = 0; i < NUM_PARAMETER_TENSORS; i++) {
        model->num_parameters += model->param_elements[i];
        model->num_parameters_bytes += model->param_elements[i] * model->param_sizeof[i];
    }
    size_t input_model_bytes = model->num_parameters * sizeof(float);
    printf("num_parameters: %zu ==> bytes: %zu\n", model->num_parameters, model->num_parameters_bytes);

    // create memory for model parameters on the device
    model->params_memory = malloc_and_point_parameters(&model->params, model->param_elements, model->param_sizeof, 1);
    printf("allocated %d MiB for model parameters\n", (int)round(model->num_parameters_bytes / (1024 * 1024)));

    // read in all the parameters from file and copy them to device
    float* params_memory_cpu = (float*)mallocCheck(input_model_bytes);
    freadCheck(params_memory_cpu, 1, input_model_bytes, model_file);

    float* params_cpu_iterator = (float*)params_memory_cpu;
    char* params_gpu_iterator = (char*)model->params_memory;

    for (size_t i = 0; i < NUM_PARAMETER_TENSORS; i++) {
        if (model->param_sizeof[i] == sizeof(float)) {
            cudaCheck(cudaMemcpy(params_gpu_iterator, params_cpu_iterator,
                                 model->param_elements[i] * sizeof(float), cudaMemcpyHostToDevice));
        } else {
            // TODO: Currently only support float or floatX (cannot mix and match FP16/BF16 etc...)
            assert(model->param_sizeof[i] == sizeof(floatX));
            floatX* conversion_scratchpad = (floatX*)mallocCheck(model->param_elements[i] * sizeof(floatX));
            for (size_t j = 0; j < model->param_elements[i]; j++) {
                conversion_scratchpad[j] = (floatX)params_cpu_iterator[j];
            }
            cudaCheck(cudaMemcpy(params_gpu_iterator, conversion_scratchpad,
                                 model->param_elements[i] * sizeof(floatX), cudaMemcpyHostToDevice));
            free(conversion_scratchpad);
        }

        params_cpu_iterator += model->param_elements[i];
        params_gpu_iterator += model->param_elements[i] * model->param_sizeof[i];
    }
    free(params_memory_cpu);
    fcloseCheck(model_file);

    // other inits
    model->acts_memory = NULL;
    model->grads_memory = NULL;
    model->m_memory = NULL;
    model->v_memory = NULL;
    model->grads_acts_memory = NULL;
    model->inputs = NULL;
    model->targets = NULL;
    model->cpu_losses = NULL;
    model->batch_size = 0;
    model->seq_len = 0;
    model->mean_loss = -1.0f; // -1.0f will designate no loss
    model->rng_state = 13371337;
}

void gpt2_forward(GPT2 *model, int* inputs, int* targets, int B, int T) {
    // targets are optional and could be NULL

    // ensure the model was initialized or error out
    if (model->params_memory == NULL) {
        printf("Error: model was not initialized properly.\n");
        exit(EXIT_FAILURE);
    }

    // convenience parameters
    int V = model->config.vocab_size;
    int L = model->config.num_layers;
    int NH = model->config.num_heads;
    int C = model->config.channels;

    // validate inputs, all indices must be in the range [0, V)
    for(int i = 0; i < B * T; i++) {
        assert(0 <= inputs[i] && inputs[i] < V);
        if (targets != NULL) {
            assert(0 <= targets[i] && targets[i] < V);
        }
    }

    // allocate space for all the activations if needed (done here, lazily)
    if(model->acts_memory == NULL) {
        // record the current B,T as well
        model->batch_size = B;
        model->seq_len = T;

        // and now allocate the space
        fill_in_activation_sizes(model->act_sizes, B, T, model->config);
        size_t num_activations = 0;
        for (size_t i = 0; i < NUM_ACTIVATION_TENSORS; i++) {
            num_activations += model->act_sizes[i];
        }
        model->num_activations = num_activations;
        model->acts_memory = malloc_and_point_activations(&model->acts, model->act_sizes);
        printf("allocated %d MiB for activations\n", (int)round(num_activations * sizeof(floatX) / (1024 * 1024)));
        // also create memory for caching inputs and targets
        cudaCheck(cudaMalloc((void**)&model->inputs, B * T * sizeof(int)));
        cudaCheck(cudaMalloc((void**)&model->targets, B * T * sizeof(int)));
        cudaCheck(cudaMallocHost((void**)&model->cpu_losses, B * T * sizeof(floatX)));
    } else {
        // validate B,T is consistent with how we've allocated the memory before
        // in principle we could get more clever here in the future, for now this is safest
        if (B != model->batch_size || T != model->seq_len) {
            printf("Model: B=%d T=%d, Desired: B=%d T=%d\n", model->batch_size, model->seq_len, B, T);
            exit(EXIT_FAILURE);
        }
    }

    // copy inputs/targets to the model
    cudaCheck(cudaMemcpy(model->inputs, inputs, B * T * sizeof(int), cudaMemcpyHostToDevice));
    if (targets != NULL) {
        cudaCheck(cudaMemcpy(model->targets, targets, B * T * sizeof(int), cudaMemcpyHostToDevice));
    }

    // forward pass
    ParameterTensors params = model->params; // for brevity
    ActivationTensors acts = model->acts;
    floatX* residual;
    encoder_forward(acts.encoded, model->inputs, params.wte, params.wpe, B, T, C); // encoding goes into residual[0]

    for (int l = 0; l < L; l++) {

        residual = l == 0 ? acts.encoded : acts.residual3 + (l-1) * B * T * C;

        // get the pointers of the weights for this layer
        floatN* l_ln1w = params.ln1w + l * C;
        floatN* l_ln1b = params.ln1b + l * C;
        floatX* l_qkvw = params.qkvw + l * 3*C * C;
        floatX* l_qkvb = params.qkvb + l * 3*C;
        floatX* l_attprojw = params.attprojw + l * C * C;
        floatX* l_attprojb = params.attprojb + l * C;
        floatN* l_ln2w = params.ln2w + l * C;
        floatN* l_ln2b = params.ln2b + l * C;
        floatX* l_fcw = params.fcw + l * 4*C * C;
        floatX* l_fcb = params.fcb + l * 4*C;
        floatX* l_fcprojw = params.fcprojw + l * C * 4*C;
        floatX* l_fcprojb = params.fcprojb + l * C;

        // get the pointers of the activations for this layer
        floatX* l_ln1 = acts.ln1 + l * B * T * C;
        floatX* l_ln1_mean = acts.ln1_mean + l * B * T;
        floatX* l_ln1_rstd = acts.ln1_rstd + l * B * T;
        floatX* l_qkvr = acts.qkvr + l * B * T * 3*C;
        floatX* l_atty = acts.atty + l * B * T * C;
        floatX* l_att = acts.att + l * B * NH * T * T;
        floatX* l_attproj = acts.attproj + l * B * T * C;
        floatX* l_residual2 = acts.residual2 + l * B * T * C;
        floatX* l_ln2 = acts.ln2 + l * B * T * C;
        floatX* l_ln2_mean = acts.ln2_mean + l * B * T;
        floatX* l_ln2_rstd = acts.ln2_rstd + l * B * T;
        floatX* l_fch = acts.fch + l * B * T * 4*C;
        floatX* l_fch_gelu = acts.fch_gelu + l * B * T * 4*C;
        floatX* l_fcproj = acts.fcproj + l * B * T * C;
        floatX* l_residual3 = acts.residual3 + l * B * T * C;
        // these are only needed as scratchpads for the forward pass, but
        // need not be stored for backward
        floatX* scratch = (floatX*)acts.output;

        // now do the forward pass
        layernorm_forward(l_ln1, l_ln1_mean, l_ln1_rstd, residual, l_ln1w, l_ln1b, B, T, C);
        matmul_forward_cublaslt(scratch, l_ln1, l_qkvw, l_qkvb, B, T, C, 3*C);
        attention_forward(l_atty, l_qkvr, l_att, scratch, B, T, C, NH);
        matmul_forward_cublaslt(l_attproj, l_atty, l_attprojw, l_attprojb, B, T, C, C);
        residual_forward(l_residual2, residual, l_attproj, B*T*C);
        layernorm_forward(l_ln2, l_ln2_mean, l_ln2_rstd, l_residual2, l_ln2w, l_ln2b, B, T, C);
        matmul_forward_cublaslt(l_fch, l_ln2, l_fcw, l_fcb, B, T, C, 4*C);
        gelu_forward(l_fch_gelu, l_fch, B*T*4*C);
        matmul_forward_cublaslt(l_fcproj, l_fch_gelu, l_fcprojw, l_fcprojb, B, T, 4*C, C);
        residual_forward(l_residual3, l_residual2, l_fcproj, B*T*C);
    }

    residual = acts.residual3 + (L-1) * B * T * C; // last residual is in residual3
    layernorm_forward(acts.lnf, acts.lnf_mean, acts.lnf_rstd, residual, params.lnfw, params.lnfb, B, T, C);
    matmul_forward_cublas(acts.output, acts.lnf, params.wte, NULL, B, T, C, V);

    // also forward the cross-entropy loss function if we have the targets
    if (targets != NULL) {
        // fused classifier: does the forward pass and first part of the backward pass
        // we're passing dlosses = NULL, which will default them to 1.0f/(B*T), i.e. uniform loss
        fused_classifier3(acts.output, acts.losses, (floatX*)NULL, model->targets, B, T, V, V);
        // for convenience also evaluate the mean loss (TODO re-think this compute+sync point)
        // move the (B,T) losses to CPU
        cudaCheck(cudaMemcpy(model->cpu_losses, acts.losses, B * T * sizeof(floatX), cudaMemcpyDeviceToHost));
        float mean_loss = 0.0f;
        for (int i=0; i<B*T; i++) { mean_loss += (float)(model->cpu_losses[i]); }
        mean_loss /= B*T;
        model->mean_loss = mean_loss;

    } else {
        // if we don't have targets, we don't have loss
        model->mean_loss = -1.0f;
    }
}

void gpt2_zero_grad(GPT2 *model) {
    if (model->grads_acts_memory != NULL) { cudaCheck(cudaMemset(model->grads_acts_memory, 0, model->num_grad_acts * sizeof(floatX))); }
    if (model->grads_memory != NULL) { cudaCheck(cudaMemset(model->grads_memory, 0, model->num_parameters * sizeof(floatX))); }
}

void gpt2_backward(GPT2 *model) {
    // double check we forwarded previously, with targets
    if (model->mean_loss == -1.0f) {
        printf("Error: must forward with targets before backward\n");
        exit(EXIT_FAILURE);
    }

    // lazily allocate the memory for gradients of the weights and activations, if needed
    if (model->grads_memory == NULL) {
        // allocate buffers for weight gradients
        model->grads_memory = malloc_and_point_parameters(&model->grads, model->param_elements, model->param_sizeof, 1);
        printf("allocated %d MiB for parameter gradients\n", (int)round(model->num_parameters * sizeof(floatX) / (1024 * 1024)));
        // we're going to be clever for the activations backward pass. we don't need to exactly
        // mirror the forward pass acrtivations and we will save memory.
        size_t bw_act_sizes[NUM_ACTIVATION_TENSORS];
        GPT2Config cfg = model->config;
        cfg.num_layers = 1; // copy the configuration but override number of layers to 1
        fill_in_grad_act_sizes(bw_act_sizes, model->batch_size, model->seq_len, cfg);
        // count up and allocate the space
        model->grads_acts_memory = malloc_and_point_backward(&model->grads_acts, bw_act_sizes);
        model->num_grad_acts = 0;
        for (size_t i = 0; i < NUM_BACKWARD_TENSORS; i++) {
            model->num_grad_acts += bw_act_sizes[i];
        }
        printf("allocated %d MiB for activation gradients\n", (int)round(model->num_grad_acts * sizeof(floatX) / (1024 * 1024)));
        // init gradients of parameters and activations to zero
        gpt2_zero_grad(model);
    }

    // convenience shortcuts
    int B = model->batch_size;
    int T = model->seq_len;
    int V = model->config.vocab_size;
    int L = model->config.num_layers;
    int NH = model->config.num_heads;
    int C = model->config.channels;

    // backward pass: go in the reverse order of the forward pass, and call backward() functions
    ParameterTensors params = model->params; // for brevity
    ParameterTensors grads = model->grads;
    ActivationTensors acts = model->acts;
    GradActTensors grads_acts = model->grads_acts;

    // we kick off the chain rule by filling in dlosses with 1.0f/(B*T)
    // this was done in the fused classifier kernel as last step of forward pass
    // technically that is a small, inline backward() pass of calculating
    // total, final loss as the mean over all losses over all (B,T) positions in the batch
    // next: backward the classifier matmul
    matmul_backward(grads_acts.bt4c, grads.wte, NULL, acts.output, acts.lnf, params.wte, B, T, C, V);
    // backward the final layernorm
    floatX* residual = acts.residual3 + (L-1) * B * T * C; // last residual is in residual3
    floatX* dresidual = (floatX*)grads_acts.residual3; // the main buffer holding the gradient in the backward pass
    layernorm_backward(dresidual, grads.lnfw, grads.lnfb, grads_acts.bt4c, residual, params.lnfw, acts.lnf_mean, acts.lnf_rstd, B, T, C);

    // now backward all the layers
    for (int l = L-1; l >= 0; l--) {
        residual = l == 0 ? acts.encoded : acts.residual3 + (l-1) * B * T * C;

        // get the pointers of the weights for this layer
        floatN* l_ln1w = params.ln1w + l * C;
        floatX* l_qkvw = params.qkvw + l * 3*C * C;
        floatX* l_attprojw = params.attprojw + l * C * C;
        floatN* l_ln2w = params.ln2w + l * C;
        floatX* l_fcw = params.fcw + l * 4*C * C;
        floatX* l_fcprojw = params.fcprojw + l * C * 4*C;
        // get the pointers of the gradients of the weights for this layer
        floatN* dl_ln1w = grads.ln1w + l * C;
        floatN* dl_ln1b = grads.ln1b + l * C;
        floatX* dl_qkvw = grads.qkvw + l * 3*C * C;
        floatX* dl_qkvb = grads.qkvb + l * 3*C;
        floatX* dl_attprojw = grads.attprojw + l * C * C;
        floatX* dl_attprojb = grads.attprojb + l * C;
        floatN* dl_ln2w = grads.ln2w + l * C;
        floatN* dl_ln2b = grads.ln2b + l * C;
        floatX* dl_fcw = grads.fcw + l * 4*C * C;
        floatX* dl_fcb = grads.fcb + l * 4*C;
        floatX* dl_fcprojw = grads.fcprojw + l * C * 4*C;
        floatX* dl_fcprojb = grads.fcprojb + l * C;
        // get the pointers of the activations for this layer
        floatX* l_ln1 = acts.ln1 + l * B * T * C;
        floatX* l_ln1_mean = acts.ln1_mean + l * B * T;
        floatX* l_ln1_rstd = acts.ln1_rstd + l * B * T;
        floatX* l_qkvr = acts.qkvr + l * B * T * 3*C;
        floatX* l_atty = acts.atty + l * B * T * C;
        floatX* l_att = acts.att + l * B * NH * T * T;
        floatX* l_residual2 = acts.residual2 + l * B * T * C;
        floatX* l_ln2 = acts.ln2 + l * B * T * C;
        floatX* l_ln2_mean = acts.ln2_mean + l * B * T;
        floatX* l_ln2_rstd = acts.ln2_rstd + l * B * T;
        floatX* l_fch = acts.fch + l * B * T * 4*C;
        floatX* l_fch_gelu = acts.fch_gelu + l * B * T * 4*C;
        // get the pointers of the gradients of the activations for this layer
        // notice that there is no l *, because we just have a single copy, and keep
        // re-using this memory in every Transformer block as we calculate backward pass

        // we need a B x T x C buffer; thankfully, the forward activation for lnf isn't needed anymore,
        // so we can co-opt it here.
        floatX* dl_btc = (floatX*)acts.lnf;
        floatX* dl_bt4c = (floatX*)grads_acts.bt4c;
        floatX* dl_preatt = (floatX*)grads_acts.preatt;

        // re-use scratch buffer of the forward pass
        floatX* scratch = (floatX*)acts.output;

        // backprop this layer
        matmul_backward(dl_bt4c, dl_fcprojw, dl_fcprojb, dresidual, l_fch_gelu, l_fcprojw, B, T, 4*C, C);
        gelu_backward(dl_bt4c, l_fch, dl_bt4c, B*T*4*C);
        matmul_backward(dl_btc, dl_fcw, dl_fcb, dl_bt4c, l_ln2, l_fcw, B, T, C, 4 * C);
        // layernorm backward does += to the dresidual, so it correctly accumulates grad from the MLP block above
        layernorm_backward(dresidual, dl_ln2w, dl_ln2b, dl_btc, l_residual2, l_ln2w, l_ln2_mean, l_ln2_rstd, B, T, C);
        matmul_backward(dl_btc, dl_attprojw, dl_attprojb, dresidual, l_atty, l_attprojw, B, T, C, C);
        // we more B x T x (4)C buffers. l_atty and l_fch aren't needed anymore at this point, so reuse their memory
        floatX* buffer_a = l_atty;
        floatX* buffer_b = l_fch;        // this is B x T x 4C, so even larger than what we need

        attention_backward(dl_bt4c, buffer_b, dl_preatt, scratch, buffer_a, dl_btc, l_qkvr, l_att, B, T, C, NH);
        matmul_backward(dl_btc, dl_qkvw, dl_qkvb, dl_bt4c, l_ln1, l_qkvw, B, T, C, 3 * C);
        // layernorm backward does += to dresidual, so it correctly accumulates gradient for the Attention block above
        layernorm_backward(dresidual, dl_ln1w, dl_ln1b, dl_btc, residual, l_ln1w, l_ln1_mean, l_ln1_rstd, B, T, C);
    }
    encoder_backward(grads.wte, grads.wpe, dresidual, model->inputs, B, T, C);
}

void gpt2_update(GPT2 *model, float learning_rate, float beta1, float beta2, float eps, float weight_decay, int t) {
    // reference: https://pytorch.org/docs/stable/generated/torch.optim.AdamW.html

    // lazily allocate the memory for m_memory and v_memory
    if (model->m_memory == NULL) {
        cudaCheck(cudaMalloc((void**)&model->m_memory, model->num_parameters * sizeof(float)));
        cudaCheck(cudaMalloc((void**)&model->v_memory, model->num_parameters * sizeof(float)));
        cudaCheck(cudaMemset(model->m_memory, 0, model->num_parameters * sizeof(float)));
        cudaCheck(cudaMemset(model->v_memory, 0, model->num_parameters * sizeof(float)));
        printf("allocated %d MiB for AdamW optimizer state m\n", (int)round(model->num_parameters * sizeof(float) / (1024 * 1024)));
        printf("allocated %d MiB for AdamW optimizer state v\n", (int)round(model->num_parameters * sizeof(float) / (1024 * 1024)));
    }

    int block_size = 512;
    float beta1_correction = 1.0f - powf(beta1, t);
    float beta2_correction = 1.0f - powf(beta2, t);

    // Do adam per set of parameters
    // We need to know the parameter types (float or floatX) to process consecutive chunks
    // TODO - optimise this to require fewer kernel launches and/or independent via CUDA streams
    char* params_mem = (char*)model->params_memory;
    char* grads_mem = (char*)model->grads_memory;
    size_t num_elements = model->param_elements[0];
    size_t last_sizeof = model->param_sizeof[0];
    size_t current_element = 0;

    for (size_t i = 1; i <= NUM_PARAMETER_TENSORS; i++) {
        if (i == NUM_PARAMETER_TENSORS || model->param_sizeof[i] != last_sizeof) {
            unsigned int seed = random_u32(&model->rng_state); // seed for stochastic rounding
            int num_blocks = CEIL_DIV(num_elements, block_size);

            if (last_sizeof == sizeof(floatX)) {
                adamw_kernel3<<<num_blocks, block_size>>>((floatX*)params_mem, (floatX*)grads_mem,
                            &model->m_memory[current_element], &model->v_memory[current_element], num_elements,
                            learning_rate, beta1, beta2, beta1_correction, beta2_correction, eps, weight_decay, seed);
            } else {
                adamw_kernel3<<<num_blocks, block_size>>>((float*)params_mem, (float*)grads_mem,
                            &model->m_memory[current_element], &model->v_memory[current_element], num_elements,
                            learning_rate, beta1, beta2, beta1_correction, beta2_correction, eps, weight_decay, seed);
            }
            params_mem += num_elements * last_sizeof;
            grads_mem += num_elements * last_sizeof;
            current_element += num_elements;
            num_elements = 0;
        }
        if (i != NUM_PARAMETER_TENSORS) {
            num_elements += model->param_elements[i];
            last_sizeof = model->param_sizeof[i];
        }
    }
    cudaCheck(cudaGetLastError());
}

void gpt2_free(GPT2 *model) {
    cudaCheck(cudaFree(model->params_memory));
    cudaCheck(cudaFree(model->grads_memory));
    cudaCheck(cudaFree(model->m_memory));
    cudaCheck(cudaFree(model->v_memory));
    cudaCheck(cudaFree(model->acts_memory));
    cudaCheck(cudaFree(model->grads_acts_memory));
    cudaCheck(cudaFree(model->inputs));
    cudaCheck(cudaFree(model->targets));
    cudaFreeHost(model->cpu_losses);
}

#ifndef TESTING
// if we are TESTING (see test_gpt2.cu), we'll skip the int main below

// ----------------------------------------------------------------------------
// data loader lite: returns random batches of data from a file of integers

typedef struct {
    // hyperparameters
    int B;
    int T;
    // input handling and its state
    FILE* tokens_file;
    long file_size;
    long current_position;
    // output memory
    int* batch;
    int* inputs;
    int* targets;
    // convenience variables
    int num_batches;
} DataLoader;

void dataloader_init(DataLoader *loader, const char* filename, int B, int T) {
    loader->B = B;
    loader->T = T;

    // open the input file for reading
    loader->tokens_file = fopenCheck(filename, "rb");

    // determine the file size
    fseek(loader->tokens_file, 0, SEEK_END);
    loader->file_size = ftell(loader->tokens_file);
    fseek(loader->tokens_file, 0, SEEK_SET);
    if (loader->file_size < (B * T + 1) * sizeof(int)) {
        printf("Error: file size is too small for the batch size and sequence length\n");
        exit(EXIT_FAILURE);
    }
    loader->current_position = 0; // start at the beginning

    // allocate space for B*T + 1 integers to store the inputs and targets
    // Using CUDA CPU pinned memory for faster PCI Express transfers to GPU
    // See: https://developer.nvidia.com/blog/how-optimize-data-transfers-cuda-cc/
    cudaMallocHost((void**)&loader->batch, (B * T + 1) * sizeof(int));
    loader->inputs = loader->batch;
    loader->targets = loader->batch + 1; // targets are shifted by one
    loader->num_batches = loader->file_size / (B * T * sizeof(int));
}

void dataloader_reset(DataLoader *loader) {
    loader->current_position = 0;
}

void dataloader_next_batch(DataLoader *loader) {
    int B = loader->B;
    int T = loader->T;
    // if we are at the end of the file, loop back to the beginning
    if (loader->current_position + (B*T+1) * sizeof(int) > loader->file_size) {
        loader->current_position = 0;
    }
    // read the B*T+1 integers from the file into batch
    fseek(loader->tokens_file, loader->current_position, SEEK_SET);
    freadCheck(loader->batch, sizeof(int), B*T+1, loader->tokens_file);
    // advance the current position by B*T integers
    loader->current_position += B*T * sizeof(int);
}

void dataloader_free(DataLoader *loader) {
    fcloseCheck(loader->tokens_file);
    cudaFreeHost(loader->batch);
}

// ----------------------------------------------------------------------------
// sampler: takes probabilities and samples integers from them

#define GPT2_EOT 50256

int sample_softmax(const float* logits, int n, float coin) {
    // sample index from logits (converted to probabilities using softmax)
    // coin is a random number in [0, 1), usually from random_f32()
    double norm = 0;
    for (int i = 0; i < n; i++) {
        norm += expf(logits[i]);
    }
    // instead of dividing all exp(logits), we can just multiply coin.
    coin *= norm;
    float cdf = 0.0f;
    for (int i = 0; i < n; i++) {
        cdf += expf(logits[i]);
        if (coin < cdf) {
            return i;
        }
    }
    return n - 1; // in case of rounding errors
}

// ----------------------------------------------------------------------------
// Tokenizer (only supports decoding: tokens (integers) -> strings)

typedef struct {
    uint32_t vocab_size;
    char **token_table;
    int init_ok;
} Tokenizer;

void safe_printf(const char *piece) {
    // the tokens are raw bytes, and we we only want to print the printable ones
    // many bytes can be various control codes, backspace, etc.
    if (piece == NULL) { return; }
    if (piece[0] == '\0') { return; }
    // handle individual byte tokens
    // every token is asserted to be at least one byte so doing piece[1] is ok
    if (piece[1] == '\0') {
        unsigned char byte_val = piece[0];
        if (!(isprint(byte_val) || isspace(byte_val))) {
            return; // weird byte, don't print it
        }
    }
    printf("%s", piece);
}

void tokenizer_init(Tokenizer *tokenizer, const char *filename) {
    FILE *file = fopen(filename, "rb");
    if (file == NULL) {
        // try to be more helpful as we just added this feature, erase later
        printf("---\n");
        printf("WARNING: Failed to open the tokenizer file %s\n", filename);
        printf("The Tokenizer is a new feature added April 14 2024.\n");
        printf("Re-run `python train_gpt2.py` to write it\n");
        printf("---\n");
        tokenizer->init_ok = 0;
        return;
    }
    // read in the header
    uint32_t header[256];
    freadCheck(header, sizeof(uint32_t), 256, file);
    assert(header[0] == 20240328);
    assert(header[1] == 1);
    tokenizer->vocab_size = header[2];
    // read in all the tokens
    unsigned char length;
    tokenizer->token_table = (char **)mallocCheck(tokenizer->vocab_size * sizeof(char *));
    for (uint32_t i = 0; i < tokenizer->vocab_size; i++) {
        freadCheck(&length, sizeof(unsigned char), 1, file);
        assert(length > 0); // every token should be at least one character
        char *token_bytes = (char *)mallocCheck(length + 1);
        freadCheck(token_bytes, sizeof(char), length, file);
        token_bytes[length] = '\0';  // Add null terminator for printing
        tokenizer->token_table[i] = token_bytes;
    }
    // cleanups
    fcloseCheck(file);
    tokenizer->init_ok = 1;
}

const char *tokenizer_decode(Tokenizer *tokenizer, uint32_t token_id) {
    if (tokenizer->init_ok == 0) {
        return NULL;
    }
    if (token_id < tokenizer->vocab_size) {
        return tokenizer->token_table[token_id];
    } else {
        printf("invalid token id %d!\n", token_id);
        return NULL;
    }
}

void tokenizer_free(Tokenizer *tokenizer) {
    if (tokenizer->init_ok) {
        for (uint32_t i = 0; i < tokenizer->vocab_size; i++) {
            free(tokenizer->token_table[i]);
        }
        free(tokenizer->token_table);
    }
}

// ----------------------------------------------------------------------------
// Logger lite, will probably grow/change some over time

typedef struct {
    FILE *logfile;
    int flush_every; // every how many steps to flush the log
} Logger;

void logger_init(Logger *logger, const char *filename) {
    logger->flush_every = 20;
    logger->logfile = NULL;
    if (filename != NULL) { logger->logfile = fopenCheck(filename, "w"); }
}

void logger_log_val(Logger *logger, int step, float val_loss) {
    if (logger->logfile != NULL) {
        fprintf(logger->logfile, "s:%d tel:%.4f\n", step, val_loss);
    }
}

void logger_log_train(Logger *logger, int step, float train_loss) {
    if (logger->logfile != NULL) {
        fprintf(logger->logfile, "s:%d trl:%.4f\n", step, train_loss);
        if (step % 10 == 0) { fflush(logger->logfile); }
    }
}

void logger_free(Logger *logger) {
    if (logger->logfile != NULL) { fclose(logger->logfile); }
}

// ----------------------------------------------------------------------------
// CLI, poor man's argparse

void error_usage() {
    // default run = debugging run with TinyShakespeare
    // bigger run = train on TinyStories! e.g. val/sample less often, but sample more tokens, write to logfile
    fprintf(stderr, "Usage:   ./train_gpt2cu [options]\n");
    fprintf(stderr, "Example: ./train_gpt2cu -i data/TinyStories -v 100 -s 100 -g 144 -o stories.log\n");
    fprintf(stderr, "Options:\n");
    fprintf(stderr, "  -i <string> input dataset prefix (default = data/tiny_shakespeare)\n");
    fprintf(stderr, "  -o <string> output log file (default = NULL)\n");
    fprintf(stderr, "  -b <int>    batch size B (default = 4)\n");
    fprintf(stderr, "  -t <int>    sequence length T (default = 1024)\n");
    fprintf(stderr, "  -l <float>  learning rate (default = 3e-4f)\n");
    fprintf(stderr, "  -v <int>    val_loss_every, how often we evaluate val loss (default = 20)\n");
    fprintf(stderr, "  -m <int>    val_max_batches, up to how many val batches to estimate val loss? (default = 20)\n");
    fprintf(stderr, "  -s <int>    sample_every, how often we inference the model (default = 20)\n");
    fprintf(stderr, "  -g <int>    genT, how many steps of inference we do (default = 64)\n");
    exit(EXIT_FAILURE);
}

// ----------------------------------------------------------------------------
// main training loop
int main(int argc, char *argv[]) {

    // read in the (optional) command line arguments
    const char* input_dataset_prefix = "data/tiny_shakespeare"; // or e.g. data/TinyStories
    const char* output_log_file = NULL;
    int B = 4; // batch size
    int T = 1024; // sequence length max
    float learning_rate = 3e-4f;
    int val_loss_every = 20; // every how many steps do we eval validation loss?
    int val_max_batches = 20; // how many batches max do we eval for validation loss?
    int sample_every = 20; // every how many steps to do inference?
    int genT = 64; // number of steps of inference we will do
    for (int i = 1; i < argc; i+=2) {
        if (i + 1 >= argc) { error_usage(); } // must have arg after flag
        if (argv[i][0] != '-') { error_usage(); } // must start with dash
        if (strlen(argv[i]) != 2) { error_usage(); } // must be -x (one dash, one letter)
        // read in the args
        if (argv[i][1] == 'i') { input_dataset_prefix = argv[i+1]; }
        else if (argv[i][1] == 'o') { output_log_file = argv[i+1]; }
        else if (argv[i][1] == 'b') { B = atoi(argv[i+1]); }
        else if (argv[i][1] == 't') { T = atoi(argv[i+1]); }
        else if (argv[i][1] == 'l') { learning_rate = atof(argv[i+1]); }
        else if (argv[i][1] == 'v') { val_loss_every = atoi(argv[i+1]); }
        else if (argv[i][1] == 'm') { val_max_batches = atoi(argv[i+1]); }
        else if (argv[i][1] == 's') { sample_every = atoi(argv[i+1]); }
        else if (argv[i][1] == 'g') { genT = atoi(argv[i+1]); }
        else { error_usage(); }
    }
    printf("+-----------------------+----------------------------------------------------+\n");
    printf("| Parameter             | Value                                              |\n");
    printf("+-----------------------+----------------------------------------------------+\n");
    printf("| input dataset prefix  | %-50s |\n", input_dataset_prefix);
    printf("| output log file       | %-50s |\n", output_log_file == NULL ? "NULL" : output_log_file);
    printf("| batch size B          | %-50d |\n", B);
    printf("| sequence length T     | %-50d |\n", T);
    printf("| learning rate         | %-50f |\n", learning_rate);
    printf("| val_loss_every        | %-50d |\n", val_loss_every);
    printf("| val_max_batches       | %-50d |\n", val_max_batches);
    printf("| sample_every          | %-50d |\n", sample_every);
    printf("| genT                  | %-50d |\n", genT);
    printf("+-----------------------+----------------------------------------------------+\n");

    // set up the device
    int deviceIdx = 0;
    cudaCheck(cudaSetDevice(deviceIdx));
    cudaDeviceProp deviceProp;
    cudaGetDeviceProperties(&deviceProp, deviceIdx);
    // setup cuBLAS and cuBLASLt
    cublasCheck(cublasCreate(&cublas_handle));
    cublasCheck(cublasLtCreate(&cublaslt_handle));
    // TF32 precision is equivalent to torch.set_float32_matmul_precision('high')
    int enable_tf32 = deviceProp.major >= 8 ? 1 : 0;
    cublas_compute_type = enable_tf32 ? CUBLAS_COMPUTE_32F_FAST_TF32 : CUBLAS_COMPUTE_32F;
    cublasMath_t cublas_math_mode = enable_tf32 ? CUBLAS_TF32_TENSOR_OP_MATH : CUBLAS_DEFAULT_MATH;
    cublasCheck(cublasSetMathMode(cublas_handle, cublas_math_mode));
    cudaCheck(cudaMalloc(&cublaslt_workspace, cublaslt_workspace_size));
    printf("| device                | %-50s |\n", deviceProp.name);
    printf("| TF32                  | %-50s |\n", enable_tf32 ? "enabled" : "disabled");
    printf("+-----------------------+----------------------------------------------------+\n");

    // build the GPT-2 model from a checkpoint
    GPT2 model;
    gpt2_build_from_checkpoint(&model, "gpt2_124M.bin");
    printf("| max_sequence_length T | %-50d |\n", model.config.max_seq_len);
    printf("| vocab_size V          | %-50d |\n", model.config.vocab_size);
    printf("| num_layers L          | %-50d |\n", model.config.num_layers);
    printf("| num_heads NH          | %-50d |\n", model.config.num_heads);
    printf("| channels C            | %-50d |\n", model.config.channels);
    printf("| num_parameters        | %-50zu |\n", model.num_parameters);
    printf("+-----------------------+----------------------------------------------------+\n");

    // build DataLoaders for both train and val
    char train_tokens_filename[128];
    char val_tokens_filename[128];
    assert(strlen(input_dataset_prefix) < 100); // being bit lazy here, make sure we don't overflow
    sprintf(train_tokens_filename, "%s_train.bin", input_dataset_prefix);
    sprintf(val_tokens_filename, "%s_val.bin", input_dataset_prefix);
    DataLoader train_loader;
    dataloader_init(&train_loader, train_tokens_filename, B, T);
    DataLoader val_loader;
    dataloader_init(&val_loader, val_tokens_filename, B, T);
    int train_num_batches = train_loader.num_batches; // let's do 1 epoch by default for now
    int val_num_batches = train_loader.num_batches < val_max_batches ? train_loader.num_batches : val_max_batches;
    printf("| train_num_batches     | %-50d |\n", train_num_batches);
    printf("| val_num_batches       | %-50d |\n", val_num_batches);
    printf("+-----------------------+----------------------------------------------------+\n");

    // print model parameter allocations from gpt2_build_from_checkpoint down here to not mess up our table above
    printf("allocated %d MiB for model parameters\n", (int)round(model.num_parameters_bytes / (1024 * 1024)));

    // set up the Logger
    Logger logger;
    logger_init(&logger, output_log_file);

    // build the Tokenizer
    Tokenizer tokenizer;
    tokenizer_init(&tokenizer, "gpt2_tokenizer.bin");

    // some memory for generating samples from the model
    unsigned long long rng_state = 1337;
    int* gen_tokens = (int*)mallocCheck(B * T * sizeof(int));
    floatX* cpu_logits_raw = (floatX*)mallocCheck(model.config.vocab_size * sizeof(floatX));
    float*  cpu_logits = (float*)mallocCheck(model.config.vocab_size * sizeof(float));

    // train
    struct timespec start, end;
    double total_sum_iteration_time_s = 0.0;
    for (int step = 0; step <= train_num_batches; step++) {
        int last_step = step == train_num_batches;

        // once in a while estimate the validation loss
        if (step % val_loss_every == 0 || last_step) {
            float val_loss = 0.0f;
            dataloader_reset(&val_loader);
            for (int i = 0; i < val_num_batches; i++) {
                dataloader_next_batch(&val_loader);
                gpt2_forward(&model, val_loader.inputs, val_loader.targets, B, T);
                val_loss += model.mean_loss;
            }
            val_loss /= val_num_batches;
            printf("val loss %f\n", val_loss);
            logger_log_val(&logger, step, val_loss);
        }

        // once in a while do model inference to print generated text
        if (step > 0 && step % sample_every == 0 || last_step) {
            // fill up gen_tokens with the GPT2_EOT, which kicks off the generation
            for(int i = 0; i < B * T; ++i) {
                gen_tokens[i] = GPT2_EOT;
            }
            // now sample from the model autoregressively
            printf("generating:\n---\n");
            for (int t = 1; t < genT; t++) {
                // note that inference is very wasteful here because for each token
                // we re-calculate the forward pass for all of (B,T) positions from scratch
                // but the inference here is just for sanity checking anyway
                // and we can maybe optimize a bit more later, with careful tests
                gpt2_forward(&model, gen_tokens, NULL, B, T);
                // furthermore, below we're only using b=0 (i.e. the first row) of all B rows
                // we're in principle running B "inference streams" in parallel here
                // only using position 0 because it's a bit faster (copy less probs from GPU -> CPU)
                // get the V-dimensional vector probs[0, t-1, :]
                floatX* logits = model.acts.output + (t - 1) * model.config.vocab_size;
                // move probs back to CPU and sample
                cudaCheck(cudaMemcpy(cpu_logits_raw, logits, model.config.vocab_size * sizeof(floatX), cudaMemcpyDeviceToHost));
                // convert to FP32 into cpu_logits (this does nothing useful if floatX == float)
                for (int i = 0; i < model.config.vocab_size; i++) {
                    cpu_logits[i] = (float)cpu_logits_raw[i];
                }

                float coin = random_f32(&rng_state);
                int next_token = sample_softmax(cpu_logits, model.config.vocab_size, coin);
                gen_tokens[t] = next_token;
                // print the generated token, either using the Tokenizer or a fallback
                if (tokenizer.init_ok) {
                    const char* token_str = tokenizer_decode(&tokenizer, next_token);
                    safe_printf(token_str);
                } else {
                    // fall back to printing the token id
                    printf("%d ", next_token);
                }
                fflush(stdout);
            }
            printf("\n---\n");
        }

        // bit confusing: we want to make sure to eval and sample on 0th iteration
        // but also after the very last iteration. so we loop for step <= train_num_batches
        // instead of just < train_num_batches (one extra due to <=), only to do
        // the validation/sampling one last time, and then we break right here as we're done.
        if (last_step) { break; }

        // do a training step
        clock_gettime(CLOCK_MONOTONIC, &start);
        dataloader_next_batch(&train_loader);
        gpt2_forward(&model, train_loader.inputs, train_loader.targets, B, T);
        gpt2_zero_grad(&model);
        gpt2_backward(&model);
        gpt2_update(&model, learning_rate, 0.9f, 0.999f, 1e-8f, 0.0f, step+1);
        cudaCheck(cudaDeviceSynchronize()); // finish all CUDA work to get correct precise timings
        clock_gettime(CLOCK_MONOTONIC, &end);
        double time_elapsed_s = (end.tv_sec - start.tv_sec) + (end.tv_nsec - start.tv_nsec) / 1e9;
        total_sum_iteration_time_s += time_elapsed_s;
        int tokens_per_second = (B * T) / time_elapsed_s;
        printf("step %4d/%d: train loss %f (%f ms, %d tok/s)\n", step + 1, train_num_batches, model.mean_loss, time_elapsed_s * 1000, tokens_per_second);
        logger_log_train(&logger, step, model.mean_loss);
    }
    // add a total average, for optimizations that are only mild improvements
    printf("total average iteration time: %f ms\n", total_sum_iteration_time_s / train_num_batches * 1000);

    // free
    dataloader_free(&train_loader);
    dataloader_free(&val_loader);
    tokenizer_free(&tokenizer);
    gpt2_free(&model);
    free(cpu_logits_raw);
    free(cpu_logits);
    free(gen_tokens);
    cudaCheck(cudaFree(cublaslt_workspace));
    cublasCheck(cublasDestroy(cublas_handle));
    cublasCheck(cublasLtDestroy(cublaslt_handle));
    logger_free(&logger);

    return 0;
}
#endif<|MERGE_RESOLUTION|>--- conflicted
+++ resolved
@@ -96,11 +96,7 @@
 #define cublasCheck(status) { cublasCheck((status), __FILE__, __LINE__); }
 
 // GPU helper functions for atomicAdd on smaller than 32-bit types
-<<<<<<< HEAD
-#if defined(ENABLE_BF16) || defined(ENABLE_FP16)
-=======
 #ifdef ENABLE_BF16
->>>>>>> 716a2edd
 __device__ void atomicAddX(__nv_bfloat16* addr, __nv_bfloat16 val) {
     uintptr_t ptr_val = reinterpret_cast<uintptr_t>(addr);
     __nv_bfloat162* ptr_bf16 = reinterpret_cast<__nv_bfloat162*>(ptr_val & ~uintptr_t(0x3));
