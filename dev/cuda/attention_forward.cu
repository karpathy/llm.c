/*
Kernels for attention forward pass.

If you do not have CUDNN, you can remove ENABLE_CUDNN to run the other kernels

See the README for cuDNN install instructions

Compile example with cuDNN:
nvcc -I/PATH/TO/cudnn-frontend/include -DENABLE_CUDNN -O3 --use_fast_math --lcublas -lcublasLt -lcudnn attention_forward.cu -o attention_forward

Compile example without cuDNN:
nvcc -O3 --use_fast_math -lcublas -lcublasLt attention_forward.cu -o attention_forward

version 1 is naive port from CPU code to kernel, parallelize over batch, time, heads only
./attention_forward 1

version 2 is a naive implementation of flash attention, taken, adapted from
https://github.com/tspeterkim/flash-attention-minimal
and with help from
https://github.com/leloykun/flash-hyperbolic-attention-minimal
sadly, this flash attention version seems about 3X slower than the naive version
./attention_forward 2

version 3 is a cuBLAS + softmax version, similar to the PyTorch implementation
cuBLAS is used both to calculate the QK^T and the final weighted sum
the softmax is calculated using a custom, efficient kernel as well
this turns out to be ~20X faster than (1) nice
./attention_forward 3

version 4 is a further optimized kernel that fuses the scale operation,
uses a directly autoregressive softmax, and uses the online softmax algorithm.
./attention_forward 4
<<<<<<< HEAD

version 6 is a flashattention kernel in pure CUDA + C that try to fuse all operations and 
distribute computations across tiles as well as applying thread coarsening.
./attention_forward 6
*/
=======
>>>>>>> b554d4d0

version 5 is a FP16 version of kernel 4
./attention_forward 5

version 6 is kernel 5 skipping (un)permute (unrealistic but useful comparison point)

version 10 is using cuDNN Flash Attention using FP16 or BF16, see:
https://github.com/NVIDIA/cudnn-frontend/blob/main/docs/operations/Attention.md
./attention_forward 10

version 11 is kernel 10 skipping FP16/FP32 conversions (full FP16/BF16 network)
./attention_forward 11
*/
//#define ENABLE_CUDNN // can be enabled via nvcc "-DENABLE_CUDNN"
#include <stdio.h>
#include <stdlib.h>
#include <assert.h>
#include <float.h>
#include <cublas_v2.h>
#include <cuda_runtime.h>
#include <cuda_bf16.h>
#include <cooperative_groups.h>
#include <cooperative_groups/reduce.h>

#define ENABLE_BF16
#include "common.h"

// ----------------------------------------------------------------------------
// CUDA & cuDNN setup
static bool first_run_validation = true; // always run e.g. permute on 1st run

#ifdef ENABLE_CUDNN
#include <cudnn_frontend.h>
namespace fe = cudnn_frontend;
#if CUBLAS_LOWP == CUDA_R_16BF
#define CUDNN_16BIT fe::DataType_t::BFLOAT16
#else
#define CUDNN_16BIT fe::DataType_t::HALF
#endif

static cudnnHandle_t cudnn_handle;
static size_t cudnn_workspace_size = 0; // dynamically allocated as needed (up to 256MiB!)
static void* cudnn_workspace = NULL;

#define checkCudaErr(err) assert((int)err == 0);
#define checkCudnnErr(err) assert((int)err == 0);
#endif // ENABLE_CUDNN
// ----------------------------------------------------------------------------
// CPU code reference

void attention_forward_cpu(float* out, float* preatt, float* att,
                       const float* inp,
                       int B, int T, int C, int NH) {
    // input is (B, T, 3C) Q,K,V
    // preatt, att are (B, NH, T, T)
    // output is (B, T, C)
    int C3 = C*3;
    int hs = C / NH; // head size
    float scale = 1.0 / sqrtf(hs);

    for (int b = 0; b < B; b++) {
        for (int t = 0; t < T; t++) {
            for (int h = 0; h < NH; h++) {
                const float* query_t = inp + b * T * C3 + t * C3 + h * hs;
                float* preatt_bth = preatt + b*NH*T*T + h*T*T + t*T;
                float* att_bth = att + b*NH*T*T + h*T*T + t*T;

                // pass 1: calculate query dot key and maxval
                float maxval = -10000.0f; // TODO something better
                for (int t2 = 0; t2 <= t; t2++) {
                    const float* key_t2 = inp + b * T * C3 + t2 * C3 + h * hs + C; // +C because it's key

                    // (query_t) dot (key_t2)
                    float val = 0.0f;
                    for (int i = 0; i < hs; i++) {
                        val += query_t[i] * key_t2[i];
                    }
                    val *= scale;
                    if (val > maxval) {
                        maxval = val;
                    }

                    preatt_bth[t2] = val;
                }
                // pad with -INFINITY outside of autoregressive region for debugging comparisons
                for (int t2 = t+1; t2 < T; t2++) {
                    preatt_bth[t2] = -INFINITY;
                }

                // pass 2: calculate the exp and keep track of sum
                float expsum = 0.0f;
                for (int t2 = 0; t2 <= t; t2++) {
                    float expv = expf(preatt_bth[t2] - maxval);
                    expsum += expv;
                    att_bth[t2] = expv;
                }
                float expsum_inv = expsum == 0.0f ? 0.0f : 1.0f / expsum;

                // pass 3: normalize to get the softmax
                for (int t2 = 0; t2 < T; t2++) {
                    if (t2 <= t) {
                        att_bth[t2] *= expsum_inv;
                    } else {
                        // causal attention mask. not strictly necessary to set to zero here
                        // only doing this explicitly for debugging and checking to PyTorch
                        att_bth[t2] = 0.0f;
                    }
                }

                // pass 4: accumulate weighted values into the output of attention
                float* out_bth = out + b * T * C + t * C + h * hs;
                for (int i = 0; i < hs; i++) { out_bth[i] = 0.0f; }
                for (int t2 = 0; t2 <= t; t2++) {
                    const float* value_t2 = inp + b * T * C3 + t2 * C3 + h * hs + C*2; // +C*2 because it's value
                    float att_btht2 = att_bth[t2];
                    for (int i = 0; i < hs; i++) {
                        out_bth[i] += att_btht2 * value_t2[i];
                    }
                }
            }
        }
    }
}

// ----------------------------------------------------------------------------
// GPU kernels

__global__ void attention_query_key_kernel1(float* preatt, const float* inp,
                                           int B, int T, int C, int NH) {
    int idx = blockIdx.x * blockDim.x + threadIdx.x;
    int total_threads = B * NH * T * T;

    if (idx < total_threads) {
        int t2 = idx % T;
        int t = (idx / T) % T;
        if (t2 > t) {
            // autoregressive mask
            preatt[idx] = -INFINITY;
            return;
        }
        int h = (idx / (T * T)) % NH;
        int b = idx / (NH * T * T);

        int C3 = C*3;
        int hs = C / NH; // head size
        const float* query_t = inp + b * T * C3 + t * C3 + h * hs;
        const float* key_t2 = inp + b * T * C3 + t2 * C3 + h * hs + C; // +C because it's key

        // (query_t) dot (key_t2)
        float val = 0.0f;
        for (int i = 0; i < hs; i++) {
            val += query_t[i] * key_t2[i];
        }
        val *= 1.0 / sqrtf(hs);

        preatt[idx] = val;
    }
}

__global__ void attention_softmax_kernel1(float* att, const float* preatt,
                                         int B, int T, int NH) {
    int idx = blockIdx.x * blockDim.x + threadIdx.x;
    int total_threads = B * T * NH;

    if (idx < total_threads) {
        int h = idx % NH;
        int t = (idx / NH) % T;
        int b = idx / (NH * T);

        const float* preatt_bth = preatt + b*NH*T*T + h*T*T + t*T;
        float* att_bth = att + b*NH*T*T + h*T*T + t*T;

        // find maxval
        float maxval = -10000.0f; // TODO something better
        for (int t2 = 0; t2 <= t; t2++) {
            if (preatt_bth[t2] > maxval) {
                maxval = preatt_bth[t2];
            }
        }

        // calculate the exp and keep track of sum
        float expsum = 0.0f;
        for (int t2 = 0; t2 <= t; t2++) {
            float expv = expf(preatt_bth[t2] - maxval);
            expsum += expv;
            att_bth[t2] = expv;
        }
        float expsum_inv = expsum == 0.0f ? 0.0f : 1.0f / expsum;

        // normalize to get the softmax
        for (int t2 = 0; t2 < T; t2++) {
            if (t2 <= t) {
                att_bth[t2] *= expsum_inv;
            } else {
                // causal attention mask. not strictly necessary to set to zero here
                // only doing this explicitly for debugging and checking to PyTorch
                att_bth[t2] = 0.0f;
            }
        }
    }
}

// warp-level reduction for finding the maximum value
__device__ float warpReduceMax(float val) {
    for (int offset = 16; offset > 0; offset /= 2) {
        val = fmaxf(val, __shfl_down_sync(0xFFFFFFFF, val, offset));
    }
    return val;
}

__global__ void softmax_forward_kernel4(float* out, const float* inp, int N, int C) {
    // out is (N, C) just like inp. Each row of inp will get softmaxed.
    // same as kernel3, but can handle any block size (multiple of 32)
    // each row of C elements is handled by block_size threads
    // furthermore, each block_size threads get executed in warps of 32 threads

    // special reduction operations warpReduceMax/warpReduceSum are used for intra-warp reductions
    // shared memory is used for inter-warp reduction
    extern __shared__ float shared[];
    int idx = blockIdx.x;
    int tid = threadIdx.x;
    int warpId = threadIdx.x / 32; // warp index within a block
    int laneId = threadIdx.x % 32; // thread index within a warp

    // the number of warps per block. recall that blockDim.x is block_size
    int warpsPerBlock = blockDim.x / 32;

    // shared[] must be allocated to have 2 * warpsPerBlock elements
    // first half for max values, the second half for sum values
    float* maxvals = shared;
    float* sumvals = &shared[warpsPerBlock];

    // one row of inp, i.e. inp[idx, :] of shape (C,)
    const float* x = inp + idx * C;

    // first, thread coarsening by directly accessing global memory in series
    float maxval = -INFINITY;
    for (int i = tid; i < C; i += blockDim.x) {
        maxval = fmaxf(maxval, x[i]);
    }
    // now within-warp reductions for maxval
    maxval = warpReduceMax(maxval);

    // the 0th thread of each warp writes the maxval of that warp to shared memory
    if (laneId == 0) maxvals[warpId] = maxval;
    __syncthreads();

    // now the 0th thread reduces the maxvals in shared memory, i.e. across warps
    if (tid == 0) {
        float val = maxvals[tid];
        for (int i = 1; i < warpsPerBlock; i++) {
            val = fmaxf(val, maxvals[i]);
        }
        // store the final max in the first position
        maxvals[0] = val;
    }
    __syncthreads();
    // broadcast the max to all threads
    float offset = maxvals[0];

    // compute expf and write the result to global memory
    for (int i = tid; i < C; i += blockDim.x) {
        // subtract max for numerical stability
        out[idx * C + i] = expf(x[i] - offset);
    }

    // okay now we calculated exp(x - max(x))
    // step 2: sum all the values and divide by the sum

    // thread coarsening for sum
    x = out + idx * C;
    float sumval = 0.0f;
    for (int i = tid; i < C; i += blockDim.x) {
        sumval += x[i];
    }
    // within-warp reduction for sumval
    sumval = warpReduceSum(sumval);

    // write sumval to shared memory
    if (laneId == 0) sumvals[warpId] = sumval;
    __syncthreads();

    // inter-thread reduction of sum
    if (tid == 0) {
        float val = sumvals[tid];
        for (int i = 1; i < warpsPerBlock; ++i) {
            val += sumvals[i];
        }
        sumvals[0] = val;
    }
    __syncthreads();
    // broadcast the sum to all threads
    float sum = sumvals[0];

    // divide the whole row by the sum
    for (int i = tid; i < C; i += blockDim.x) {
        out[idx * C + i] = x[i] / sum;
    }
}


__device__ float& vec_at(float4& vec, int index) {
    return reinterpret_cast<float*>(&vec)[index];
}

__device__ float vec_at(const float4& vec, int index) {
    return reinterpret_cast<const float*>(&vec)[index];
}

__global__ void softmax_forward_kernel5(float* out, float inv_temperature, const float* inp, int N, int T) {
    // inp, out shape: (N, T, T), where N = B * NH
    // fuses the multiplication by scale inside attention
    // directly autoregressive, so we only compute the lower triangular part
    // uses the online softmax algorithm
    assert(T % 4  == 0);
    namespace cg = cooperative_groups;
    cg::thread_block block = cg::this_thread_block();
    cg::thread_block_tile<32> warp = cg::tiled_partition<32>(block);
    int idx = blockIdx.x * warp.meta_group_size() + warp.meta_group_rank();
    if(idx >= N * T) {
        return;
    }
    int own_pos = idx % T;
    int pos_by_4 = own_pos / 4;

    // one row of inp, i.e. inp[idx, :] of shape (T,)
    const float* x = inp + idx * T;

    // not INF, so we don't get NaNs accidentally when subtracting two values.
    float maxval = -FLT_MAX;
    float sumval = 0.0f;

    const float4* x_vec = reinterpret_cast<const float4*>(x);
    for (int i = warp.thread_rank(); i < pos_by_4; i += warp.size()) {
        float4 v = x_vec[i];
        float old_maxval = maxval;
        for(int k = 0; k < 4; ++k) {
            maxval = fmaxf(maxval, vec_at(v, k));
        }
        sumval *= expf(inv_temperature * (old_maxval - maxval));
        for(int k = 0; k < 4; ++k) {
            sumval += expf(inv_temperature * (vec_at(v, k) - maxval));
        }
    }

    if(4*pos_by_4 + warp.thread_rank() <= own_pos) {
        float old_maxval = maxval;
        maxval = fmaxf(maxval, x[4*pos_by_4 + warp.thread_rank()]);
        sumval *= expf(inv_temperature * (old_maxval - maxval));
        sumval += expf(inv_temperature * (x[4*pos_by_4 + warp.thread_rank()] - maxval));
    }

    float global_maxval = cg::reduce(warp, maxval, cg::greater<float>{});
    sumval *= expf(inv_temperature * (maxval - global_maxval));

    float sum = cg::reduce(warp, sumval, cg::plus<float>{});
    float norm = 1.f / sum;

    // divide the whole row by the sum
    for (int i = warp.thread_rank(); i <= own_pos; i += warp.size()) {
        // recalculation is faster than doing the round-trip through memory.
        float ev = expf(inv_temperature * (__ldcs(x + i) - global_maxval));
        __stcs(out + idx * T + i, ev * norm);
    }
}


__global__ void attention_value_kernel1(float* out, const float* att, const float* inp,
                                       int B, int T, int C, int NH) {
    int idx = blockIdx.x * blockDim.x + threadIdx.x;
    int total_threads = B * T * NH;

    if (idx < total_threads) {
        int h = idx % NH;
        int t = (idx / NH) % T;
        int b = idx / (NH * T);

        int C3 = C*3;
        int hs = C / NH; // head size

        float* out_bth = out + b * T * C + t * C + h * hs;
        const float* att_bth = att + b*NH*T*T + h*T*T + t*T;

        for (int i = 0; i < hs; i++) { out_bth[i] = 0.0f; }
        for (int t2 = 0; t2 <= t; t2++) {
           const  float* value_t2 = inp + b * T * C3 + t2 * C3 + h * hs + C*2; // +C*2 because it's value
            float att_btht2 = att_bth[t2];
            for (int i = 0; i < hs; i++) {
                out_bth[i] += att_btht2 * value_t2[i];
            }
        }
    }
}

__global__
void attention_forward_kernel2(
    const float* Q,
    const float* K,
    const float* V,
    const int N,
    const int d,
    const int Tc,
    const int Tr,
    const int Bc,
    const int Br,
    const float softmax_scale,
    float* l,
    float* m,
    float* O
) {
    int tx = threadIdx.x;
    int bx = blockIdx.x; int by = blockIdx.y;  // batch and head index

    // Offset into Q,K,V,O,l,m - different for each batch and head
    int qkv_offset = (bx * gridDim.y * N * d) + (by * N * d);  // gridDim.y = nh
    int lm_offset = (bx * gridDim.y * N) + (by * N);  // offset for l and m

    // Define SRAM for Q,K,V,S
    extern __shared__ float sram[];
    int tile_size = Bc * d;  // size of Qi, Kj, Vj
    float* Qi = sram;
    float* Kj = &sram[tile_size];
    float* Vj = &sram[tile_size * 2];
    float* S = &sram[tile_size * 3];

    for (int j = 0; j < Tc; j++) {

        // Load Kj, Vj to SRAM
        for (int x = 0; x < d; x++) {
            Kj[(tx * d) + x] = K[qkv_offset + (tile_size * j) + (tx * d) + x];
            Vj[(tx * d) + x] = V[qkv_offset + (tile_size * j) + (tx * d) + x];
        }
        __syncthreads();  // such that the inner loop can use the correct Kj, Vj

        for (int i = 0; i < Tr; i++)  {
            // if past the end of the sequence, break
            if (i * Br + tx >= N) {
                break;
            }

            // Load Qi to SRAM, l and m to registers
            for (int x = 0; x < d; x++) {
                Qi[(tx * d) + x] = Q[qkv_offset + (tile_size * i) + (tx * d) + x];
            }
            float row_m_prev = m[lm_offset + (Br * i) + tx];
            float row_l_prev = l[lm_offset + (Br * i) + tx];

            // S = QK^T, row_m = rowmax(S)
            // S[tx][y] = Sum_{x = 0}^{d-1} {Qi[tx][x] * Kj[y][x]}
            // row_m = Max_{y = 0}^{Bc-1} S[tx][y]
            // with causal masking
            float row_m = -INFINITY;
            for (int y = 0; y < Bc; y++) {
                if (j * Bc + y >= N) {
                    break;
                }
                float sum = 0;
                for (int x = 0; x < d; x++) {
                    sum += Qi[(tx * d) + x] * Kj[(y * d) + x];
                }
                sum *= softmax_scale;
                if (i * Br + tx < j * Bc + y)
                    sum = -INFINITY;
                S[(Bc * tx) + y] = sum;

                if (sum > row_m)
                    row_m = sum;
            }

            // implement softmax with causal masking
            // P = exp(S - row_m), row_l = rowsum(P)
            // P[tx][y] = exp(S[tx][y] - row_m)
            float row_l = 0;
            for (int y = 0; y < Bc; y++) {
                if (j * Bc + y >= N) {
                    break;
                }
                if (i * Br + tx < j * Bc + y)
                    S[(Bc * tx) + y] = 0;
                else
                    S[(Bc * tx) + y] = __expf(S[(Bc * tx) + y] - row_m);
                row_l += S[(Bc * tx) + y];
            }

            // Compute new m and l
            float row_m_new = max(row_m_prev, row_m);
            float row_l_new = (__expf(row_m_prev - row_m_new) * row_l_prev) + (__expf(row_m - row_m_new) * row_l);

            // Write O, l, m to HBM
            for (int x = 0; x < d; x++) {
                float pv = 0;  // Pij * Vj
                for (int y = 0; y < Bc; y++) {
                    if (j * Bc + y >= N) {
                        break;
                    }
                    pv += S[(Bc * tx) + y] * Vj[(y * d) + x];
                }
                O[qkv_offset + (tile_size * i) + (tx * d) + x] = (1 / row_l_new) \
                    * ((row_l_prev * __expf(row_m_prev - row_m_new) * O[qkv_offset + (tile_size * i) + (tx * d) + x]) \
                    + (__expf(row_m - row_m_new) * pv));
            }
            m[lm_offset + (Br * i) + tx] = row_m_new;
            l[lm_offset + (Br * i) + tx] = row_l_new;
        }
        __syncthreads();  // otherwise, thread can use the wrong Kj, Vj in inner loop
    }
}

__global__ void permute_kernel(float* q, float* k, float* v,
                               const float* inp,
                               int B, int N, int NH, int d) {
    // okay so now, this kernel wants Q,K,V to all be of shape (B, NH, N, d)
    // but instead, we have a single tensor QKV (inp) of shape (B, N, 3, NH, d)
    int idx = blockIdx.x * blockDim.x + threadIdx.x;

    // Q[b][nh_][n][d_] = inp[b][n][0][nh_][d_]

    if (idx < B * NH * N * d) {
        int b = idx / (NH * N * d);
        int rest = idx % (NH * N * d);
        int nh_ = rest / (N * d);
        rest = rest % (N * d);
        int n = rest / d;
        int d_ = rest % d;

        int inp_idx = \
            (b * N * 3 * NH * d)
            +   (n * 3 * NH * d)
            +       (0 * NH * d)
            +          (nh_ * d)
            +                d_;

        q[idx] = inp[inp_idx];
        k[idx] = inp[inp_idx + NH * d];
        v[idx] = inp[inp_idx + 2 * (NH * d)];
    }
}

__global__ void unpermute_kernel(const float* inp, float *out, int B, int N, int NH, int d) {
   // out has shape (B, nh, N, d) but we need to unpermute it to (B, N, nh, d)
    int idx = blockIdx.x * blockDim.x + threadIdx.x;

    // out[b][n][nh_][d_] <- inp[b][nh_][n][d_]
    if (idx < B * NH * N * d) {
        int b = idx / (NH * N * d);
        int rest = idx % (NH * N * d);
        int nh_ = rest / (N * d);
        rest = rest % (N * d);
        int n = rest / d;
        int d_ = rest % d;

        int other_idx = (b * NH * N * d) + (n * NH * d) + (nh_ * d) + d_;
        out[other_idx] = inp[idx];
    }
}

__global__ void scale_kernel(float* inp, float scale, int B, int NH, int T) {
    // scales the pre-softmax attention scores by scale
    // and sets the autoregressive locations to -INFINITY
    int idx = blockIdx.x * blockDim.x + threadIdx.x;
    if (idx < B * NH * T * T) {
        int rest = idx % (NH * T * T);
        rest = rest % (T * T);
        int t2 = rest / T;
        int t = rest % T;
        if (t > t2) {
            inp[idx] = -INFINITY;
        } else {
            inp[idx] *= scale;
        }
    }
}

// direct translation of the CPU kernel. Each warp handles ont (b, h, t) combination.
// The important changes compared to the CPU version:
//  - each inner loop is handled by a warp
//  - don't write non-autoregressive parts
//  - reordered the last loops so that we can do all writing in the outer loop.
__global__ void attention_forward_fused1(float* out, float* preatt, float* att,
                                         const float* inp,
                                         int B, int T, int C, int NH) {
    // input is (B, T, 3C) Q,K,V
    // preatt, att are (B, NH, T, T)
    // output is (B, T, C)
    int C3 = C*3;
    int hs = C / NH; // head size
    float scale = 1.0 / sqrtf(hs);

    namespace cg = cooperative_groups;
    cg::thread_block block = cg::this_thread_block();
    cg::thread_block_tile<32> warp = cg::tiled_partition<32>(block);
    int t = blockIdx.x * warp.meta_group_size() + warp.meta_group_rank();
    int h = blockIdx.y;
    int b = blockIdx.z;

    if(t >= T) return;

    const float* query_t = inp + b * T * C3 + t * C3 + h * hs;
    float* preatt_bth = preatt + b*NH*T*T + h*T*T + t*T;
    float* att_bth = att + b*NH*T*T + h*T*T + t*T;

    // pass 1: calculate query dot key and maxval
    float maxval = -INFINITY;
    for (int t2 = 0; t2 <= t; t2++) {
        const float* key_t2 = inp + b * T * C3 + t2 * C3 + h * hs + C; // +C because it's key

        // (query_t) dot (key_t2)
        float val = 0.0f;
        for (int i = warp.thread_rank(); i < hs; i += warp.size()) {
            val += query_t[i] * key_t2[i];
        }
        val = cg::reduce(warp, val, cg::plus<float>{});
        val *= scale;
        maxval = max(maxval, val);
        if(warp.thread_rank() == 0) {
            preatt_bth[t2] = val;
        }
    }

    // pass 2: calculate the exp and keep track of sum
    float expsum = 0.0f;
    for (int t2 = warp.thread_rank(); t2 <= t; t2 += warp.size()) {
        float expv = expf(preatt_bth[t2] - maxval);
        expsum += expv;
    }

    expsum = cg::reduce(warp, expsum, cg::plus<float>{});

    float expsum_inv = expsum == 0.0f ? 0.0f : 1.0f / expsum;

    // pass 3: normalize to get the softmax is combined with the next loop to reduce memory round-trips
    for (int t2 = warp.thread_rank(); t2 <= t; t2 += warp.size()) {
        att_bth[t2] = expf(preatt_bth[t2] - maxval) * expsum_inv;
    }

    // pass 4: accumulate weighted values into the output of attention
    float* out_bth = out + b * T * C + t * C + h * hs;
    for (int i = warp.thread_rank(); i < hs; i += warp.size()) {
        float o = 0.f;
        for (int t2 = 0; t2 <= t; t2++) {
            const float* value_t2 = inp + b * T * C3 + t2 * C3 + h * hs + C * 2; // +C*2 because it's value
            float att_btht2 = att_bth[t2];
            o += att_btht2 * value_t2[i];
        }
        out_bth[i] = o;
    }
}

// ----------------------------------------------------------------------------
// kernel launcher

void attention_forward1(float* out, float* preatt, float* att,
                       const float* inp,
                       int B, int T, int C, int NH,
                       const int block_size) {
    // attention calculation
    int total_threads = B * NH * T * T;
    int num_blocks = ceil_div(total_threads, block_size);
    attention_query_key_kernel1<<<num_blocks, block_size>>>(preatt, inp, B, T, C, NH);
    // softmax and value accumulation
    total_threads = B * T * NH;
    num_blocks = ceil_div(total_threads, block_size);
    attention_softmax_kernel1<<<num_blocks, block_size>>>(att, preatt, B, T, NH);
    attention_value_kernel1<<<num_blocks, block_size>>>(out, att, inp, B, T, C, NH);
}


void attention_forward2(float* out,
                       const float* inp,
                       int B, int T, int C, int NH,
                       const int block_size) {
    // TODO there should be no mallocs inside any of these functions!
    // not fixing this because we don't intend to use attention_forward2,
    // it seems to be way too slow as is

    // these are hardcoded to 32 for now
    const int Bc = 32;
    const int Br = 32;
    // renaming these to be consistent with the kernel
    // const int B = B;
    const int nh = NH;
    const int N = T;
    const int d = C / NH;
    // more
    const int Tc = ceil((float) N / Bc);
    const int Tr = ceil((float) N / Br);
    const float softmax_scale = 1.0 / sqrt(d);
    // create some temporary memory
    float* l;
    float* m;
    cudaCheck(cudaMalloc(&l, B * nh * N * sizeof(float)));
    cudaCheck(cudaMalloc(&m, B * nh * N * sizeof(float)));
    cudaCheck(cudaMemset(l, 0, B * nh * N * sizeof(float)));
    cudaCheck(cudaMemset(m, -10000.0f, B * nh * N * sizeof(float)));

    // calculate SRAM size needed per block, ensure we have enough shared memory
    int col_tile_size = Bc * d;  // size of Kj, Vj
    int row_tile_size = Br * d;  // size of Qi
    const int sram_size =
        (2 * col_tile_size * sizeof(float))  // SRAM size for Kj, Vj
        + (row_tile_size * sizeof(float))  // SRAM size for Qi
        + (Bc * Br * sizeof(float));  // SRAM size for S
    int max_sram_size;
    cudaDeviceGetAttribute(&max_sram_size, cudaDevAttrMaxSharedMemoryPerBlock, 0);
    if (sram_size > max_sram_size) {
        printf("Max shared memory: %d, requested shared memory: %d \n", max_sram_size, sram_size);
        printf("SRAM size exceeds maximum shared memory per block\n");
        printf("Try decreasing col_tile_size or row_tile_size further\n");
        exit(1);
    }

    // grid and block dims
    dim3 grid_dim(B, nh);  // batch_size x num_heads
    dim3 block_dim(Br);  // Br threads per block

    // okay so now, this kernel wants Q,K,V to all be of shape (B, nh, N, d)
    // but instead, we have a single tensor QKV (inp) of shape (B, N, 3, nh, d)
    // so we have to permute the tensor using a kernel with block_size
    float *q, *k, *v;
    cudaCheck(cudaMalloc(&q, B * T * C * sizeof(float)));
    cudaCheck(cudaMalloc(&k, B * T * C * sizeof(float)));
    cudaCheck(cudaMalloc(&v, B * T * C * sizeof(float)));
    int total_threads = B * N * nh * d;
    int num_blocks = ceil_div(total_threads, block_size);
    permute_kernel<<<num_blocks, block_size>>>(q, k, v, inp, B, N, nh, d);

    // now actually call the flash attention kernel
    attention_forward_kernel2<<<grid_dim, block_dim, sram_size>>>(
        q, k, v,
        N, d, Tc, Tr, Bc, Br, softmax_scale,
        l, m, out
    );

    // out has shape (B, nh, N, d) but we need to unpermute it to (B, N, nh, d)
    unpermute_kernel<<<num_blocks, block_size>>>(out, q, B, N, nh, d);
    cudaCheck(cudaMemcpy(out, q, B * T * C * sizeof(float), cudaMemcpyDeviceToDevice));

    // free memory
    cudaCheck(cudaFree(l));
    cudaCheck(cudaFree(m));
    cudaCheck(cudaFree(q));
    cudaCheck(cudaFree(k));
    cudaCheck(cudaFree(v));
}

void attention_forward3(float* out, float* vaccum, float* qkvr, float* preatt, float* att,
                       const float* inp,
                       int B, int T, int C, int NH,
                       const int block_size) {
    // inp is (B, T, 3C) QKV
    // preatt, att are (B, NH, T, T)
    // output is (B, T, C)
    int HS = C / NH; // head size

    // permute and separate inp from (B, T, 3, NH, HS) to 3X (B, NH, T, HS)
    float *q, *k, *v;
    q = qkvr + 0 * B * T * C;
    k = qkvr + 1 * B * T * C;
    v = qkvr + 2 * B * T * C;
    int total_threads = B * NH * T * HS;
    int num_blocks = ceil_div(total_threads, block_size);
    permute_kernel<<<num_blocks, block_size>>>(q, k, v, inp, B, T, NH, HS);

    // batched matrix multiply with cuBLAS
    const float alpha = 1.0f;
    const float beta = 0.0f;
    cublasCheck(cublasSgemmStridedBatched(cublas_handle,
                            CUBLAS_OP_T, CUBLAS_OP_N,
                            T, T, HS,
                            &alpha,
                            k, HS, T * HS,
                            q, HS, T * HS,
                            &beta,
                            preatt, T, T * T,
                            B * NH));

    // multiply all elements of preatt elementwise by scale
    float scale = 1.0f / sqrtf(HS);
    total_threads = B * NH * T * T;
    num_blocks = ceil_div(total_threads, block_size);
    scale_kernel<<<num_blocks, block_size>>>(preatt, scale, B, NH, T);

    // softmax. preatt is (B, NH, T, T) but we view it as (B * NH * T, T) and use the softmax kernel
    int softmax_block_size = 256;
    int grid_size = B * NH * T;
    size_t shared_mem_size = 2 * softmax_block_size / 32 * sizeof(float);
    softmax_forward_kernel4<<<grid_size, softmax_block_size, shared_mem_size>>>(att, preatt, B * NH * T, T);

    // new approach: first cuBLAS another batched matmul
    // y = att @ v # (B, nh, T, T) @ (B, nh, T, hs) -> (B, nh, T, hs)
    cublasCheck(cublasSgemmStridedBatched(cublas_handle,
                            CUBLAS_OP_N, CUBLAS_OP_N,
                            HS, T, T,
                            &alpha,
                            v, HS, T * HS,
                            att, T, T * T,
                            &beta,
                            vaccum, HS, T * HS,
                            B * NH));

    // now unpermute
    // y = y.transpose(1, 2).contiguous().view(B, T, C) # re-assemble all head outputs side by side
    num_blocks = ceil_div(B * T * C, block_size);
    unpermute_kernel<<<num_blocks, block_size>>>(vaccum, out, B, T, NH, HS);
}

void attention_forward4(float* out, float* vaccum, float* qkvr, float* preatt, float* att,
                        const float* inp,
                        int B, int T, int C, int NH,
                        const int block_size) {
    // inp is (B, T, 3C) QKV
    // preatt, att are (B, NH, T, T)
    // output is (B, T, C)
    int HS = C / NH; // head size

    // permute and separate inp from (B, T, 3, NH, HS) to 3X (B, NH, T, HS)
    float *q, *k, *v;
    q = qkvr + 0 * B * T * C;
    k = qkvr + 1 * B * T * C;
    v = qkvr + 2 * B * T * C;
    int total_threads = B * NH * T * HS;
    int num_blocks = ceil_div(total_threads, block_size);
    permute_kernel<<<num_blocks, block_size>>>(q, k, v, inp, B, T, NH, HS);

    // batched matrix multiply with cuBLAS
    const float alpha = 1.0f;
    const float beta = 0.0f;

    cublasCheck(cublasSgemmStridedBatched(cublas_handle,
                                     CUBLAS_OP_T, CUBLAS_OP_N,
                                     T, T, HS,
                                     &alpha,
                                     k, HS, T * HS,
                                     q, HS, T * HS,
                                     &beta,
                                     preatt, T, T * T,
                                     B * NH));

    // multiply all elements of preatt elementwise by scale
    float scale = 1.0 / sqrtf(HS);
    int softmax_block_size = 256;
    int grid_size = ceil_div(B * NH * T * 32, softmax_block_size);
    softmax_forward_kernel5<<<grid_size, softmax_block_size>>>(att, scale, preatt, B * NH, T);

    // new approach: first cuBLAS another batched matmul
    // y = att @ v # (B, nh, T, T) @ (B, nh, T, hs) -> (B, nh, T, hs)
    cublasCheck(cublasSgemmStridedBatched(cublas_handle,
                                     CUBLAS_OP_N, CUBLAS_OP_N,
                                     HS, T, T,
                                     &alpha,
                                     v, HS, T * HS,
                                     att, T, T * T,
                                     &beta,
                                     vaccum, HS, T * HS,
                                     B * NH));

    // now unpermute
    // y = y.transpose(1, 2).contiguous().view(B, T, C) # re-assemble all head outputs side by side
    num_blocks = ceil_div(B * T * C, block_size);
    unpermute_kernel<<<num_blocks, block_size>>>(vaccum, out, B, T, NH, HS);
}


__global__ void softmax_forward_kernel5_lowp(floatX* out, float inv_temperature,
                                             const floatX* inp, int N, int T) {
    // inp, out shape: (N, T, T), where N = B * NH
    // fuses the multiplication by scale inside attention
    // directly autoregressive, so we only compute the lower triangular part
    // uses the online softmax algorithm
    assert(T % 4  == 0);
    namespace cg = cooperative_groups;
    cg::thread_block block = cg::this_thread_block();
    cg::thread_block_tile<32> warp = cg::tiled_partition<32>(block);
    int idx = blockIdx.x * warp.meta_group_size() + warp.meta_group_rank();
    if(idx >= N * T) {
        return;
    }
    int own_pos = idx % T;
    int pos_by_4 = own_pos / 4;

    // one row of inp, i.e. inp[idx, :] of shape (T,)
    const floatX* x = inp + idx * T;

    // not INF, so we don't get NaNs accidentally when subtracting two values.
    float maxval = -FLT_MAX;
    float sumval = 0.0f;

    // Same thing but without float4, one at a time
    for (int i = warp.thread_rank(); i < pos_by_4; i += warp.size()) {
        float old_maxval = maxval;
        for(int k = 0; k < 4; ++k) {
            maxval = fmaxf(maxval, (float)x[4*i + k]);
        }
        sumval *= expf(inv_temperature * (old_maxval - maxval));
        for(int k = 0; k < 4; ++k) {
            sumval += expf(inv_temperature * ((float)x[4*i + k] - maxval));
        }
    }

    if(4*pos_by_4 + warp.thread_rank() <= own_pos) {
        float old_maxval = maxval;
        maxval = fmaxf(maxval, (float)x[4*pos_by_4 + warp.thread_rank()]);
        sumval *= expf(inv_temperature * (old_maxval - maxval));
        sumval += expf(inv_temperature * ((float)x[4*pos_by_4 + warp.thread_rank()] - maxval));
    }

    float global_maxval = cg::reduce(warp, maxval, cg::greater<float>{});
    sumval *= expf(inv_temperature * (maxval - global_maxval));

    float sum = cg::reduce(warp, sumval, cg::plus<float>{});
    float norm = 1.f / sum;

    // divide the whole row by the sum
    for (int i = warp.thread_rank(); i <= own_pos; i += warp.size()) {
        // recalculation is faster than doing the round-trip through memory.
        float ev = expf(inv_temperature * ((float)__ldcs(x + i) - global_maxval));
        __stcs(out + idx * T + i, (floatX)(ev * norm));
    }
}

__global__ void permute_kernel_lowp(floatX* q, floatX* k, floatX* v,
                                    const float* inp,
                                    int B, int N, int NH, int d) {
    // okay so now, this kernel wants Q,K,V to all be of shape (B, NH, N, d)
    // but instead, we have a single tensor QKV (inp) of shape (B, N, 3, NH, d)
    int idx = blockIdx.x * blockDim.x + threadIdx.x;

    // Q[b][nh_][n][d_] = inp[b][n][0][nh_][d_]
    if (idx < B * NH * N * d) {
        int b = idx / (NH * N * d);
        int rest = idx % (NH * N * d);
        int nh_ = rest / (N * d);
        rest = rest % (N * d);
        int n = rest / d;
        int d_ = rest % d;

        int inp_idx = \
            (b * N * 3 * NH * d)
            +   (n * 3 * NH * d)
            +       (0 * NH * d)
            +          (nh_ * d)
            +                d_;

        q[idx] = (floatX)inp[inp_idx];
        k[idx] = (floatX)inp[inp_idx + NH * d];
        v[idx] = (floatX)inp[inp_idx + 2 * (NH * d)];
    }
}

__global__ void unpermute_kernel_lowp(const floatX* inp, float *out, int B, int N, int NH, int d) {
   // out has shape (B, nh, N, d) but we need to unpermute it to (B, N, nh, d)
    int idx = blockIdx.x * blockDim.x + threadIdx.x;

    // out[b][n][nh_][d_] <- inp[b][nh_][n][d_]
    if (idx < B * NH * N * d) {
        int b = idx / (NH * N * d);
        int rest = idx % (NH * N * d);
        int nh_ = rest / (N * d);
        rest = rest % (N * d);
        int n = rest / d;
        int d_ = rest % d;

        int other_idx = (b * NH * N * d) + (n * NH * d) + (nh_ * d) + d_;
        out[other_idx] = (float)inp[idx];
    }
}

void attention_forward5(float* out, floatX* vaccum, floatX* qkvr, floatX* preatt, floatX* att,
                        const float* inp,
                        int B, int T, int C, int NH,
                        const int block_size, bool skip_permute=false) {
    // FP16 version of kernel 4 (with permute/unpermute doing FP32<->FP16)
    // That permute can be skipped on perf runs to analyse its performance impact
    // inp is (B, T, 3C) QKV
    // preatt, att are (B, NH, T, T)
    // output is (B, T, C)

    // permute and separate inp from (B, T, 3, NH, HS) to 3X (B, NH, T, HS)
    int HS = C / NH; // head size
    floatX *q = qkvr + 0 * B * T * C;
    floatX *k = qkvr + 1 * B * T * C;
    floatX* v = qkvr + 2 * B * T * C;

    int total_threads = B * NH * T * HS;
    int num_blocks = ceil_div(total_threads, block_size);
    if (!skip_permute || first_run_validation) {
        permute_kernel_lowp<<<num_blocks, block_size>>>(q, k, v, inp, B, T, NH, HS);
    }

    // IMPORTANT: alpha/beta are FP32 for CUBLAS_COMPUTE_32F even if FP16 inputs/outputs
    // But need FP16 scale for CUBLAS_COMPUTE_16F (no errors otherwise, just garbage results *sigh*)
    const float alpha = 1.0f;
    const float beta = 0.0f;
    const floatX alpha_lowp = (floatX)alpha;
    const floatX beta_lowp = (floatX)beta;
    void* alpha_ptr = CUBLAS_LOWP_COMPUTE == CUBLAS_COMPUTE_16F ? (void*)&alpha_lowp : (void*)&alpha;
    void* beta_ptr = CUBLAS_LOWP_COMPUTE == CUBLAS_COMPUTE_16F ? (void*)&beta_lowp : (void*)&beta;

    // batched matrix multiply with cuBLAS
    cublasCheck(cublasGemmStridedBatchedEx(cublas_handle,
                                     CUBLAS_OP_T, CUBLAS_OP_N,
                                     T, T, HS,
                                     alpha_ptr,
                                     k, CUBLAS_LOWP, HS, T * HS,
                                     q, CUBLAS_LOWP, HS, T * HS,
                                     beta_ptr,
                                     preatt, CUBLAS_LOWP, T, T * T,
                                     B * NH,
                                     CUBLAS_LOWP_COMPUTE,
                                     CUBLAS_GEMM_DEFAULT));

    // multiply all elements of preatt elementwise by scale
    float scale = 1.0f / sqrtf(HS);
    int softmax_block_size = 256;
    int grid_size = ceil_div(B * NH * T * 32, softmax_block_size);
    softmax_forward_kernel5_lowp<<<grid_size, softmax_block_size>>>(att, scale, preatt, B * NH, T);

    // new approach: first cuBLAS another batched matmul
    // y = att @ v # (B, nh, T, T) @ (B, nh, T, hs) -> (B, nh, T, hs)
    cublasCheck(cublasGemmStridedBatchedEx(cublas_handle,
                                     CUBLAS_OP_N, CUBLAS_OP_N,
                                     HS, T, T,
                                     alpha_ptr,
                                     v, CUBLAS_LOWP, HS, T * HS,
                                     att, CUBLAS_LOWP, T, T * T,
                                     beta_ptr,
                                     vaccum, CUBLAS_LOWP, HS, T * HS,
                                     B * NH,
                                     CUBLAS_LOWP_COMPUTE,
                                     CUBLAS_GEMM_DEFAULT));

    // now unpermute
    // y = y.transpose(1, 2).contiguous().view(B, T, C) # re-assemble all head outputs side by side
    num_blocks = ceil_div(B * T * C, block_size);
    if(!skip_permute || first_run_validation) {
        unpermute_kernel_lowp<<<num_blocks, block_size>>>(vaccum, out, B, T, NH, HS);
    }
}

#ifdef ENABLE_CUDNN
using graph_tensors_fwd = std::tuple<std::shared_ptr<fe::graph::Graph>,
                                     std::shared_ptr<fe::graph::Tensor_attributes>,  // Q,
                                     std::shared_ptr<fe::graph::Tensor_attributes>,  // K,
                                     std::shared_ptr<fe::graph::Tensor_attributes>,  // V,
                                     std::shared_ptr<fe::graph::Tensor_attributes>,  // Attn_scale,
                                     std::shared_ptr<fe::graph::Tensor_attributes>,  // O
                                     std::shared_ptr<fe::graph::Tensor_attributes>>; // Stats

// Need a cache because graph->build_operation_graph() is slow but everything else seems fast
using cache_type_fwd = std::unordered_map<std::size_t, graph_tensors_fwd>;

// Loosely based on cuDNN frontend samples functions and massively simplified
template <typename... Args>
auto lookup_cache_or_build_graph_fwd(Args... args) {
    static cache_type_fwd user_maintained_cache_fwd;
    auto [B, H, T, HS, is_inference_only] = std::make_tuple(args...);

    auto graph = std::make_shared<fe::graph::Graph>();
    graph->set_io_data_type(CUDNN_16BIT)
          .set_intermediate_data_type(fe::DataType_t::FLOAT)
          .set_compute_data_type(fe::DataType_t::FLOAT);

    // QKV is (B, T, 3, NH, HS) which cuDNN can handle directly without an external permute
    auto Q = graph->tensor(fe::graph::Tensor_attributes()
                               .set_name("Q")
                               .set_dim({B, H, T, HS})
                               .set_stride({3 * H * HS * T,  HS, 3 * H * HS, 1}));
    auto K = graph->tensor(fe::graph::Tensor_attributes()
                               .set_name("K")
                               .set_dim({B, H, T, HS})
                               .set_stride({3 * H * HS * T, HS, 3 * H * HS, 1}));
    auto V = graph->tensor(fe::graph::Tensor_attributes()
                               .set_name("V")
                               .set_dim({B, H, T, HS})
                               .set_stride({3 * H * HS * T, HS, 3 * H * HS, 1}));
    auto attn_scale = graph->tensor(fe::graph::Tensor_attributes()
                                .set_name("attn_scale")
                                .set_dim({1, 1, 1, 1})
                                .set_stride({1, 1, 1, 1})
                                .set_is_pass_by_value(true)
                                .set_data_type(fe::DataType_t::FLOAT));

    auto sdpa_options = fe::graph::SDPA_attributes().set_name("flash_attention");
    sdpa_options.set_is_inference(is_inference_only);
    sdpa_options.set_attn_scale(attn_scale);
    sdpa_options.set_causal_mask(true);

    // Create the graph operation and get the output tensors back
    auto [O, stats] = graph->sdpa(Q, K, V, sdpa_options);

    // Output is (B, T, NH, HS) BF16/FP16 and stats for backward pass is (B, NH, T) FP32
    O->set_output(true).set_dim({B, H, T, HS}).set_stride({H * HS * T, HS, H * HS, 1});

    assert(stats == nullptr || is_inference_only == false);
    if (is_inference_only == false) {
        stats->set_output(true).set_data_type(fe::DataType_t::FLOAT)
                               .set_dim({B, H, T, 1})
                               .set_stride({H * T, T, 1, 1});
    }

    assert(graph->validate().is_good());
    auto key = graph->key();
    auto it = user_maintained_cache_fwd.find(key);
    if (it != user_maintained_cache_fwd.end()) {
        return it->second;
    }

    // Build the operation graph and execution part (this is the VERY SLOW PART)
    assert(graph->build_operation_graph(cudnn_handle).is_good());
    auto plans = graph->create_execution_plans({fe::HeurMode_t::A});
    assert(graph->check_support(cudnn_handle).is_good());
    assert(graph->build_plans(cudnn_handle).is_good());

    auto tuple = std::make_tuple(graph, Q, K, V, attn_scale, O, stats);
    user_maintained_cache_fwd.insert({key, tuple});
    return tuple;
}

// Used on first run only so we can validate against the CPU results
__global__ void fp32_to_lowp_kernel(floatX* out, const float* inp) {
    int idx = blockIdx.x * blockDim.x + threadIdx.x;
    out[idx] = (floatX)inp[idx];
}

<<<<<<< HEAD
__global__ void flashattention(float *out, float *K, float *Q, float* V, float scaling, int T_r, int T_c, int seq_len)
{   // used by attention_forward6
    // define constants, could be adjusted for different hardware specs
    const int d = 64;
    const int B_c = 32;
    const int B_r = 32;
    const int BK = B_c;
    const int CACHE_Q = 0; // if 1 then cache Q in SMEM otherwise reload it over the tiles

    const int batch_offset = d * seq_len * blockIdx.x;
    const int TN = 4;
    const int TM = 4;
    const int num_tiles = d/32; // or d/BK, number of tiles that the attention computation is split into
    /*
    NOTE: all are fully loaded into shared memory SMEM, I think we should adjust this as second step to only loading it in tiles of B_r x 32 
    and iterating the mults over the 32 sized tiles this way we can have a larger d, while keeping occupancy high
    */
    int tid_x = threadIdx.x;
    int tid_y = threadIdx.y;

    // statically define in SMEM and still address it with indices
    //__shared__ float Q_i[B_r][d]; // uncomment only if you want to cache over full d (if CACHE_Q = 1)
    __shared__ float Q_i[B_r][BK]; // if you want to save SMEM loads and keep the full Q loaded then change this to [B_r][d]
    
    __shared__ float K_j[B_c][BK+1]; // reduce SMEM bank conflicts by adding 1 column as K will be loaded transposed!
    __shared__ float V_j[B_c][BK];
    
    // attention result
    __shared__ float S_i[B_r][B_c+1]; // reduce SMEM bank conflicts by adding 1 column (in the naive softmax part)
    
    const uint totalResultsBlocktile = B_r * B_c; // number of results to calculate per block
    const uint numThreadsBlocktile = totalResultsBlocktile / (TM * TN); // number of threads needed
    const int threadId_flat = threadIdx.y * blockDim.x + threadIdx.x; // flattened thread id  (used for coalesced loading of tiles)

    // each thread process one block at position:
    const int threadCol = threadId_flat % (B_c / TN);
    const int threadRow = threadId_flat / (B_c / TN);
        
    float l_i[TM]= {0.0};; // storing the intermediate sum of exponentials per row
    float m_i[TM]; // storing the intermediate max value of the rows
    float last_m[TM]; // storing the last max value of the rows
    float O_i[num_tiles * TN * TM] = {0.0}; // storing the intermediate results of the Outputs (each thread stores a chunk TM x TN per tile)
    
    // reset to min
    for (int ii = 0; ii < TM; ii++) {
        m_i[ii] = -INFINITY;
    }

    //WARNING: due to coalsecing I should probably add a second set of variables for using BK+1
    const uint strideK = numThreadsBlocktile / BK; // 64 / 64 = 1
    const uint innerRowK = threadId_flat / BK; // 0-63 / 64, 0000000000000...0
    const uint innerColK = threadId_flat % BK; // 0-63 % 64, 0123456789101112...63

    int id;
    // load Q_i, UNCOMMENT only if your Q is caching over full d
    const uint innerRowQ = threadId_flat / d; // 0-63 / 64, 0000000000000...0
    const uint innerColQ = threadId_flat % d; // 0-63 % 64, 0123456789012...63
    const uint nr_loads = B_r * d / numThreadsBlocktile;

    for (int t=0; t<nr_loads; t++){
      // need to load block of size B_r x d (64 x 64) with numThreadsBlocktile threads
      // if (blockIdx.y * B_r + innerRowQ) * d + innerColQ + t * numThreadsBlocktile / d
      id = (blockIdx.y * B_r + innerRowQ) * d + innerColQ + t * numThreadsBlocktile;
      // 4 x 4 then this is 5 thus 5/
      if (id < d*seq_len){
        Q_i[innerRowQ][innerColQ + t * numThreadsBlocktile] = Q[batch_offset + id];
      }
      else {
        Q_i[innerRowQ][innerColQ + t * numThreadsBlocktile] = 0.0;
      }
    }

    __syncthreads();

    // scratchpad register for register-tiling (coarsening of the matrix mults)
    float regM[TM] = {0.0};
    float regN[TN] = {0.0};

    for (int j = 0; j < T_c && j <= blockIdx.y ; j++) { // iterate of ver the chunks of K and V
        float threadResults[TM * TN] = {0.0}; // storing the intermediate outputs
        
        for (int t=0; t<num_tiles; t++){
            // load K_j and V_j, thread idx, idy loads idy,idx
            // we load a tile
            for (int i=0; i<B_r; i+=strideK){
                // load Q, K and V in tiles (for now we are loading the full V)
                if (not CACHE_Q){Q_i[innerRowK+i][innerColK] = Q[batch_offset + (innerRowK + blockIdx.y * B_r) * d  + i * d + innerColK + t * B_c];
                } // if you cache Q over whole d then remove this line
                id = (innerRowK + j * B_c) * d + i * d + innerColK + t * B_c;
                if (id < d*seq_len){
                    K_j[innerRowK+i][innerColK] = K[batch_offset + id];
                    //V_j[innerRowK+i][innerColK+t*B_c] = V[batch_offset + id];
                } else {
                    K_j[innerRowK+i][innerColK] = 0.0;
                    //V_j[innerRowK+i][innerColK+t*B_c] = 0.0;
                }
        
            }
            __syncthreads();
        
            for (int dd=0; dd<BK; dd++){ // load elements of Q_i and K_j^T into registers
                for (uint i = 0; i < TM; ++i) {
                    if (CACHE_Q){
                        regM[i] = Q_i[(threadRow * TM + i)][dd+t*BK]; // uncomment if you cache Q over full d
                    } else {
                        regM[i] = Q_i[(threadRow * TM + i)][dd];
                    }
                }
                for (uint i = 0; i < TN; ++i) {
                    regN[i] = K_j[threadCol * TN + i][dd];
                }
                for (uint resIdxM = 0; resIdxM < TM; ++resIdxM) {
                    for (uint resIdxN = 0; resIdxN < TN; ++resIdxN) {
                        threadResults[resIdxM * TN + resIdxN] += regM[resIdxM] * regN[resIdxN];
                    }
                }
            }
            __syncthreads();
        }
        

        // store the results in S_i, account for causal masking
        for (uint resIdxM = 0; resIdxM < TM; ++resIdxM) {
            for (uint resIdxN = 0; resIdxN < TN; ++resIdxN) {
                if (j*B_c + threadCol * TN + resIdxN <= blockIdx.y * B_r + threadRow * TM + resIdxM){
                    S_i[(threadRow * TM + resIdxM)][threadCol * TN + resIdxN] = threadResults[resIdxM * TN + resIdxN] *scaling;
                } else {
                    S_i[(threadRow * TM + resIdxM)][threadCol * TN + resIdxN] = -INFINITY;
                }      
            }
        }
        __syncthreads();

        for (int i=0;i<TM;++i){
            last_m[i] = m_i[i];
            float m = m_i[i];
            for (int jj = 0; jj < B_c; jj += 1) {
                if (m < S_i[threadRow*TM+i][jj]) {
                    m = S_i[threadRow*TM+i][jj];
                }
            }
            m_i[i] = m;
        }

        // 2) renormalize current O
        if (j > 0) {
            for (int t = 0; t < num_tiles; t++){
                for (int i=0;i<TM;++i){
                    for (int jj=0;jj<TN;++jj){
                        O_i[t*TN*TM + i*TN + jj] *= exp(last_m[i] - m_i[i]);
                    }
                }
            }
        }

        // 3) renormalize the sum l_i
        for (int i=0;i<TM;++i){
            l_i[i] *= exp(last_m[i] - m_i[i]);
        }


        for (int t = 0; t < num_tiles; t++){
            // load V
            __syncthreads();
            for (int i=0; i<B_r; i+=strideK){
                id = (innerRowK + j * B_c) * d + i * d + innerColK + t * B_c;
                if (id < d*seq_len){
                    V_j[innerRowK+i][innerColK] = V[batch_offset + id];
                } else {
                    V_j[innerRowK+i][innerColK] = 0.0;
                }
            }
            __syncthreads();

            for (int dd = 0; dd < B_c; dd++) {
                for (int ii = 0; ii < TN; ii++){
                    regM[ii] = exp(S_i[threadRow*TM+ii][dd] - m_i[ii]);
                    if (t==0){
                        l_i[ii] += regM[ii];
                    }
                    regN[ii] = V_j[dd][threadCol * TN + ii];
                }
                for (int ii=0;ii<TN;ii++){
                    for (int jj=0;jj<TM;jj++){ // calculate output elements
                        regN[jj] = V_j[dd][threadCol * TN + jj];
                        O_i[t*TN*TM + ii*TM + jj] += regM[ii] * regN[jj];
                    }
                }
            }
            __syncthreads();
        }
    }

    // normalize by the output sum and write to out matrix
    for (int t = 0; t < num_tiles; t++){
        for (int ii=0;ii<TM;ii++){
            for (int jj=0;jj<TN;jj++){
                if(blockIdx.y*B_r+threadRow*TM+ii < seq_len){
                    out[batch_offset + (blockIdx.y * B_r + threadRow*TM + ii) * d + t * B_c + threadCol*TN + jj] = O_i[t*TN*TM+ii*TM+jj] / l_i[ii];
                }
            }
        } 
    }
}

void attention_forward6(float* out,
                       const float* inp,
                       int B, int T, int C, int NH,
                       const int block_size) {
    // TODO: there should be no mallocs inside any of these functions!

    // these are hardcoded to 32 for now
    const int B_r = 32;
    const int B_c = 32;

    // renaming these to be consistent with the kernel
    // const int B = B;
    const int nh = NH;
    const int N = T;
    const int d = C / NH;
    
    int TM = 4;
    int TN = 4;

    const float softmax_scale = 1.0 / sqrt(d);

    // calculate SRAM size needed per block
    int col_tile_size = B_r * d;  // size of Kj, Vj
    int row_tile_size = B_c * d;  // size of Qi
    const int sram_size =
        (col_tile_size * sizeof(float))  // SRAM size for Vj
        + (row_tile_size * sizeof(float))  // SRAM size for Qi
        + (B_c * (B_c+1) * sizeof(float)) // SRAM size for S
        + (B_c * (B_c+1) * sizeof(float)); // SRAM size for Kj

    // ensure we have enough shared memory
    int max_sram_size;
    cudaDeviceGetAttribute(&max_sram_size, cudaDevAttrMaxSharedMemoryPerBlock, 0);
    if (sram_size > max_sram_size) {
        printf("Max shared memory: %d, requested shared memory: %d \n", max_sram_size, sram_size);
        printf("SRAM size exceeds maximum shared memory per block\n");
        printf("Try decreasing col_tile_size or row_tile_size further\n");
        exit(1);
    }

    // This kernel wants Q,K,V to all be of shape (B, nh, N, d)
    // but instead, we have a single tensor QKV (inp) of shape (B, N, 3, nh, d)
    // so we have to permute the tensor using a kernel with block_size
    float *q, *k, *v;
    cudaCheck(cudaMalloc(&q, B * T * C * sizeof(float)));
    cudaCheck(cudaMalloc(&k, B * T * C * sizeof(float)));
    cudaCheck(cudaMalloc(&v, B * T * C * sizeof(float)));

    dim3 blockDim(B_r/TN, B_c/TM);
    dim3 gridDim(B*nh, (N+B_r-1)/B_r);

    int total_threads = B * N * nh * d;
    int num_blocks = ceil_div(total_threads, block_size);
    
    permute_kernel<<<num_blocks, block_size>>>(q, k, v, inp, B, N, nh, d);

    // now call the flash attention kernel
    flashattention<<<gridDim, blockDim>>>(out, k, q, v, softmax_scale, (N+B_r-1)/B_r, (N+B_c-1)/B_c, N);
    cudaDeviceSynchronize();

    // out has shape (B, nh, N, d) but we need to unpermute it to (B, N, nh, d)
    num_blocks = ceil_div(B * T * C, block_size);

    unpermute_kernel<<<num_blocks, block_size>>>(out, q, B, N, nh, d);
    cudaDeviceSynchronize();
    cudaCheck(cudaMemcpy(out, q, B * T * C * sizeof(float), cudaMemcpyDeviceToDevice));
    cudaDeviceSynchronize();

    // free memory
    cudaCheck(cudaFree(q));
    cudaCheck(cudaFree(k));
    cudaCheck(cudaFree(v));
}

=======
__global__ void lowp_to_fp32_kernel(const floatX* inp, float *out) {
    int idx = blockIdx.x * blockDim.x + threadIdx.x;
    out[idx] = (float)inp[idx];
}

void attention_forward_cudnn(floatX* out,  // output: (B, T, NH, HS)
                             float* stats, // output for backward pass: (B, NH, T)
                             floatX* inp,  // input: (B, T, 3, NH, HS) QKV
                             float* in_fp32,  // fp32 input
                             float* out_fp32, // fp32 output for validation
                             int B, int T, int C, int NH) {
    static bool first_run_validation = true;
    int HS = C / NH; // number of features per head
    bool is_inference_only = (stats == nullptr);

    // Convert from FP32 to FP16/BF16 on 1st run to get correct results
    const int block_size = 64; // smallest full occupancy block size on modern GPUs
    if (first_run_validation) {
        int total_threads = B * T * C * 3;
        assert(total_threads % block_size == 0);
        int num_blocks = total_threads / block_size;
        fp32_to_lowp_kernel<<<num_blocks, block_size>>>(inp, in_fp32);
    }

    // Get graph and tensors from cache (or generate it on first use)
    auto [graph, Q, K, V, attn_scale, O, softmax_stats] =
        lookup_cache_or_build_graph_fwd(B, NH, T, HS, is_inference_only);

    // Prepare all the tensor pointers for executing the graph
    void* devPtrQ = inp;
    void* devPtrK = (inp + C);
    void* devPtrV = (inp + 2 * C);
    float attn_scale_cpu = 1.0 / sqrtf(HS);
    void* devPtrO = out;

    // Build variant pack
    std::unordered_map<std::shared_ptr<fe::graph::Tensor_attributes>, void*> variant_pack = {
        {Q, devPtrQ}, {K, devPtrK}, {V, devPtrV}, {attn_scale, &attn_scale_cpu}, {O, devPtrO}};

    // Add the stats tensor unless we are only doing inference (only needed for backward pass)
    if (is_inference_only == false) {
        variant_pack[softmax_stats] = stats;
    }

    // Reallocate the workspace if the required size is greater than the current workspace
    // By default, cuDNN uses up to 256MiB of workspace, so we don't want to just allocate the maximum
    if (graph->get_workspace_size() > cudnn_workspace_size) {
        if (cudnn_workspace_size > 0) {
            cudaCheck(cudaFree(cudnn_workspace));
        }
        cudnn_workspace_size = graph->get_workspace_size();
        cudaCheck(cudaMalloc(&cudnn_workspace, cudnn_workspace_size));
    }

    // Execute graph
    assert(graph->execute(cudnn_handle, variant_pack, cudnn_workspace).is_good());
    cudaCheck(cudaGetLastError());

    // Optionally convert back from FP16/BF16 to FP32
    if (first_run_validation) {
        int total_threads = B * T * C;
        assert(total_threads % block_size == 0);
        int num_blocks = total_threads / block_size;
        lowp_to_fp32_kernel<<<num_blocks, block_size>>>(out, out_fp32);
    }
    cudaCheck(cudaGetLastError());
    first_run_validation = false;
}

#endif // ENABLE_CUDNN
>>>>>>> b554d4d0

// kernel version dispatch
void attention_forward(int kernel_num,
                       float* out, float* stats, float* vaccum,
                       float* qkvr, float* preatt, float* att,
                       float* inp,
                       int B, int T, int C, int NH,
                       const int block_size) {
    switch (kernel_num) {
        case 1:
            attention_forward1(out, preatt, att, inp, B, T, C, NH, block_size);
            break;
        case 2:
            attention_forward2(out, inp, B, T, C, NH, block_size);
            break;
        case 3:
            attention_forward3(out, vaccum, qkvr, preatt, att, inp, B, T, C, NH, block_size);
            break;
        case 4:
            attention_forward4(out, vaccum, qkvr, preatt, att, inp, B, T, C, NH, block_size);
            break;
        case 5:
            attention_forward5(out, (floatX*)vaccum, (floatX*)qkvr,
                               (floatX*)preatt, (floatX*)att,
                               inp, B, T, C, NH, block_size, false);
            break;
        case 6: // skip permutes for perf passes (to analyse perf as if in/out were truly 16-bit)
            attention_forward5(out, (floatX*)vaccum, (floatX*)qkvr,
                               (floatX*)preatt, (floatX*)att,
                               inp, B, T, C, NH, block_size, true);
            break;
        #ifdef ENABLE_CUDNN
        case 10:
            // note: validation only cares about out, which is out_fp32 of the function
            // inp is hackily converted to FP16 into qkvr only on the first run
            // similarly, vaccum is converted to FP32 into out only on the first run
            attention_forward_cudnn((floatX*)vaccum, stats, (floatX*)qkvr, inp, out, B, T, C, NH);
            break;
<<<<<<< HEAD
        case 6:
            attention_forward6(out, inp, B, T, C, NH, block_size);
            break;
=======
        #endif
>>>>>>> b554d4d0
        default:
            printf("Invalid kernel number\n");
            exit(1);
    }
}
// ----------------------------------------------------------------------------

int main(int argc, char **argv) {
    setup_main();

    int B = 8;
    int T = 1024;
    int C = 768;
    int NH = 12;

    int deviceIdx = 0;
    cudaCheck(cudaSetDevice(deviceIdx));
    cudaDeviceProp deviceProp;
    cudaGetDeviceProperties(&deviceProp, deviceIdx);

    // setup cuBLAS (and cuDNN if needed)
    cublasCreate(&cublas_handle);
    int enable_tf32 = deviceProp.major >= 8 ? 1 : 0;
    printf("enable_tf32: %d\n", enable_tf32);
    cublasMath_t cublas_math_mode = enable_tf32 ? CUBLAS_TF32_TENSOR_OP_MATH : CUBLAS_DEFAULT_MATH;
    cublasCheck(cublasSetMathMode(cublas_handle, cublas_math_mode));

    #ifdef ENABLE_CUDNN
    checkCudnnErr(cudnnCreate(&cudnn_handle));
    #endif

    // create host memory of random numbers
    float* out = (float*)malloc(B * T * C * sizeof(float));
    float* preatt = (float*)malloc(B * NH * T * T * sizeof(float));
    float* att = (float*)malloc(B * NH * T * T * sizeof(float));
    //float* inp = make_random_float(B * T * 3 * C, 10.0f);
    float* inp = make_random_float(B * T * 3 * C);

    // move to GPU
    float* d_out;
    float* d_stats; // for cuDNN
    float* d_vaccum;
    float* d_qkvr;
    float* d_preatt;
    float* d_att;
    float* d_inp;
    cudaCheck(cudaMalloc(&d_out, B * T * C * sizeof(float)));
    cudaCheck(cudaMalloc(&d_stats, B * NH * T * sizeof(float)));
    cudaCheck(cudaMalloc(&d_vaccum, B * T * C * sizeof(float)));
    cudaCheck(cudaMalloc(&d_qkvr, B * T * 3 * C * sizeof(float)));
    cudaCheck(cudaMalloc(&d_preatt, B * NH * T * T * sizeof(float)));
    cudaCheck(cudaMalloc(&d_att, B * NH * T * T * sizeof(float)));
    cudaCheck(cudaMalloc(&d_inp, B * T * 3 * C * sizeof(float)));
    cudaCheck(cudaMemcpy(d_inp, inp, B * T * 3 * C * sizeof(float), cudaMemcpyHostToDevice));

    // read kernel_num from command line
    int kernel_num = 1;
    if (argc > 1) {
        kernel_num = atoi(argv[1]);
    }
    printf("Using kernel %d\n", kernel_num);
    int block_sizes[] = {32, 64, 128, 256, 512};

    // Lower accuracy requirements for FP16 (1e-4f also too much for TF32 on kernels 3 & 4)
    float accuracy_threshold = (kernel_num <= 4) ? 1e-3f : 1e-2f;

    // first check the correctness of the kernel
    attention_forward_cpu(out, preatt, att, inp, B, T, C, NH);
    for (int j = 0; j < sizeof(block_sizes) / sizeof(int); j++) {
        int block_size = block_sizes[j];
        printf("Checking block size %d.\n", block_size);
        attention_forward(kernel_num, d_out, d_stats, d_vaccum, d_qkvr, d_preatt, d_att, d_inp, B, T, C, NH, block_size);
        // all kernels should produce the correct output out
        // todo - make accuracy threshold dynamic and depend on FP16 vs FP32?
        validate_result(d_out, out, "out", B * T * C, accuracy_threshold);
        // but as for preatt and att, things get a bit more complicated:
<<<<<<< HEAD
        if (kernel_num != 2 && kernel_num != 6) {
=======
        if (kernel_num != 2 && kernel_num < 5) {
>>>>>>> b554d4d0
            // kernel 2 (knowingly) fails att/preatt because it uses a different algorithm
            // that estimates the softmax online and never materializes preatt/att
            validate_result(d_att, att, "att", B * NH * T * T, accuracy_threshold);
        }
<<<<<<< HEAD
        if (kernel_num != 2 && kernel_num != 4 && kernel_num != 5 && kernel_num != 6) {
=======
        if (kernel_num != 2 && kernel_num < 4) {
>>>>>>> b554d4d0
            // kernel 4 (knowingly) fails preatt because it fuses the scale normalization
            // into the softmax, so preatt is off by 1.0f / sqrt(HS)
            // but att and out (checked below) should match.
            validate_result(d_preatt, preatt, "preatt", B * NH * T * T, accuracy_threshold);
        }
    }
    printf("All results match. Starting benchmarks.\n\n");
    first_run_validation = false;

    // benchmark speed of the kernel
    for (int j = 0; j < sizeof(block_sizes) / sizeof(int); j++) {
        int block_size = block_sizes[j];
        int repeat_times = 100;

        float elapsed_time = benchmark_kernel(repeat_times, attention_forward,
                                              kernel_num, d_out, d_stats, d_vaccum, d_qkvr, d_preatt, d_att,
                                              d_inp, B, T, C, NH, block_size);

        printf("block_size %4d | time %f ms\n", block_size, elapsed_time);
    }

    // free memory
    free(out);
    free(preatt);
    free(att);
    free(inp);
    cudaCheck(cudaFree(d_out));
    cudaCheck(cudaFree(d_vaccum));
    cudaCheck(cudaFree(d_qkvr));
    cudaCheck(cudaFree(d_preatt));
    cudaCheck(cudaFree(d_att));
    cudaCheck(cudaFree(d_inp));
    cublasDestroy(cublas_handle);

    #ifdef ENABLE_CUDNN
    cudnnDestroy(cudnn_handle);
    if (cudnn_workspace_size > 0) {
        cudaCheck(cudaFree(cudnn_workspace));
    }
    #endif

    return 0;
}<|MERGE_RESOLUTION|>--- conflicted
+++ resolved
@@ -30,14 +30,6 @@
 version 4 is a further optimized kernel that fuses the scale operation,
 uses a directly autoregressive softmax, and uses the online softmax algorithm.
 ./attention_forward 4
-<<<<<<< HEAD
-
-version 6 is a flashattention kernel in pure CUDA + C that try to fuse all operations and 
-distribute computations across tiles as well as applying thread coarsening.
-./attention_forward 6
-*/
-=======
->>>>>>> b554d4d0
 
 version 5 is a FP16 version of kernel 4
 ./attention_forward 5
@@ -50,7 +42,13 @@
 
 version 11 is kernel 10 skipping FP16/FP32 conversions (full FP16/BF16 network)
 ./attention_forward 11
+
+version 12 is a flashattention kernel (FP32) in pure CUDA + C that try to fuse all operations and 
+distribute computations across tiles as well as applying thread coarsening.
+./attention_forward 12
 */
+
+
 //#define ENABLE_CUDNN // can be enabled via nvcc "-DENABLE_CUDNN"
 #include <stdio.h>
 #include <stdlib.h>
@@ -1162,9 +1160,79 @@
     out[idx] = (floatX)inp[idx];
 }
 
-<<<<<<< HEAD
+__global__ void lowp_to_fp32_kernel(const floatX* inp, float *out) {
+    int idx = blockIdx.x * blockDim.x + threadIdx.x;
+    out[idx] = (float)inp[idx];
+}
+
+void attention_forward_cudnn(floatX* out,  // output: (B, T, NH, HS)
+                             float* stats, // output for backward pass: (B, NH, T)
+                             floatX* inp,  // input: (B, T, 3, NH, HS) QKV
+                             float* in_fp32,  // fp32 input
+                             float* out_fp32, // fp32 output for validation
+                             int B, int T, int C, int NH) {
+    static bool first_run_validation = true;
+    int HS = C / NH; // number of features per head
+    bool is_inference_only = (stats == nullptr);
+
+    // Convert from FP32 to FP16/BF16 on 1st run to get correct results
+    const int block_size = 64; // smallest full occupancy block size on modern GPUs
+    if (first_run_validation) {
+        int total_threads = B * T * C * 3;
+        assert(total_threads % block_size == 0);
+        int num_blocks = total_threads / block_size;
+        fp32_to_lowp_kernel<<<num_blocks, block_size>>>(inp, in_fp32);
+    }
+
+    // Get graph and tensors from cache (or generate it on first use)
+    auto [graph, Q, K, V, attn_scale, O, softmax_stats] =
+        lookup_cache_or_build_graph_fwd(B, NH, T, HS, is_inference_only);
+
+    // Prepare all the tensor pointers for executing the graph
+    void* devPtrQ = inp;
+    void* devPtrK = (inp + C);
+    void* devPtrV = (inp + 2 * C);
+    float attn_scale_cpu = 1.0 / sqrtf(HS);
+    void* devPtrO = out;
+
+    // Build variant pack
+    std::unordered_map<std::shared_ptr<fe::graph::Tensor_attributes>, void*> variant_pack = {
+        {Q, devPtrQ}, {K, devPtrK}, {V, devPtrV}, {attn_scale, &attn_scale_cpu}, {O, devPtrO}};
+
+    // Add the stats tensor unless we are only doing inference (only needed for backward pass)
+    if (is_inference_only == false) {
+        variant_pack[softmax_stats] = stats;
+    }
+
+    // Reallocate the workspace if the required size is greater than the current workspace
+    // By default, cuDNN uses up to 256MiB of workspace, so we don't want to just allocate the maximum
+    if (graph->get_workspace_size() > cudnn_workspace_size) {
+        if (cudnn_workspace_size > 0) {
+            cudaCheck(cudaFree(cudnn_workspace));
+        }
+        cudnn_workspace_size = graph->get_workspace_size();
+        cudaCheck(cudaMalloc(&cudnn_workspace, cudnn_workspace_size));
+    }
+
+    // Execute graph
+    assert(graph->execute(cudnn_handle, variant_pack, cudnn_workspace).is_good());
+    cudaCheck(cudaGetLastError());
+
+    // Optionally convert back from FP16/BF16 to FP32
+    if (first_run_validation) {
+        int total_threads = B * T * C;
+        assert(total_threads % block_size == 0);
+        int num_blocks = total_threads / block_size;
+        lowp_to_fp32_kernel<<<num_blocks, block_size>>>(out, out_fp32);
+    }
+    cudaCheck(cudaGetLastError());
+    first_run_validation = false;
+}
+
+#endif // ENABLE_CUDNN
+
 __global__ void flashattention(float *out, float *K, float *Q, float* V, float scaling, int T_r, int T_c, int seq_len)
-{   // used by attention_forward6
+{   // used by attention_forward12, no CUDNN dependency
     // define constants, could be adjusted for different hardware specs
     const int d = 64;
     const int B_c = 32;
@@ -1368,7 +1436,7 @@
     }
 }
 
-void attention_forward6(float* out,
+void attention_forward12(float* out,
                        const float* inp,
                        int B, int T, int C, int NH,
                        const int block_size) {
@@ -1441,79 +1509,6 @@
     cudaCheck(cudaFree(k));
     cudaCheck(cudaFree(v));
 }
-
-=======
-__global__ void lowp_to_fp32_kernel(const floatX* inp, float *out) {
-    int idx = blockIdx.x * blockDim.x + threadIdx.x;
-    out[idx] = (float)inp[idx];
-}
-
-void attention_forward_cudnn(floatX* out,  // output: (B, T, NH, HS)
-                             float* stats, // output for backward pass: (B, NH, T)
-                             floatX* inp,  // input: (B, T, 3, NH, HS) QKV
-                             float* in_fp32,  // fp32 input
-                             float* out_fp32, // fp32 output for validation
-                             int B, int T, int C, int NH) {
-    static bool first_run_validation = true;
-    int HS = C / NH; // number of features per head
-    bool is_inference_only = (stats == nullptr);
-
-    // Convert from FP32 to FP16/BF16 on 1st run to get correct results
-    const int block_size = 64; // smallest full occupancy block size on modern GPUs
-    if (first_run_validation) {
-        int total_threads = B * T * C * 3;
-        assert(total_threads % block_size == 0);
-        int num_blocks = total_threads / block_size;
-        fp32_to_lowp_kernel<<<num_blocks, block_size>>>(inp, in_fp32);
-    }
-
-    // Get graph and tensors from cache (or generate it on first use)
-    auto [graph, Q, K, V, attn_scale, O, softmax_stats] =
-        lookup_cache_or_build_graph_fwd(B, NH, T, HS, is_inference_only);
-
-    // Prepare all the tensor pointers for executing the graph
-    void* devPtrQ = inp;
-    void* devPtrK = (inp + C);
-    void* devPtrV = (inp + 2 * C);
-    float attn_scale_cpu = 1.0 / sqrtf(HS);
-    void* devPtrO = out;
-
-    // Build variant pack
-    std::unordered_map<std::shared_ptr<fe::graph::Tensor_attributes>, void*> variant_pack = {
-        {Q, devPtrQ}, {K, devPtrK}, {V, devPtrV}, {attn_scale, &attn_scale_cpu}, {O, devPtrO}};
-
-    // Add the stats tensor unless we are only doing inference (only needed for backward pass)
-    if (is_inference_only == false) {
-        variant_pack[softmax_stats] = stats;
-    }
-
-    // Reallocate the workspace if the required size is greater than the current workspace
-    // By default, cuDNN uses up to 256MiB of workspace, so we don't want to just allocate the maximum
-    if (graph->get_workspace_size() > cudnn_workspace_size) {
-        if (cudnn_workspace_size > 0) {
-            cudaCheck(cudaFree(cudnn_workspace));
-        }
-        cudnn_workspace_size = graph->get_workspace_size();
-        cudaCheck(cudaMalloc(&cudnn_workspace, cudnn_workspace_size));
-    }
-
-    // Execute graph
-    assert(graph->execute(cudnn_handle, variant_pack, cudnn_workspace).is_good());
-    cudaCheck(cudaGetLastError());
-
-    // Optionally convert back from FP16/BF16 to FP32
-    if (first_run_validation) {
-        int total_threads = B * T * C;
-        assert(total_threads % block_size == 0);
-        int num_blocks = total_threads / block_size;
-        lowp_to_fp32_kernel<<<num_blocks, block_size>>>(out, out_fp32);
-    }
-    cudaCheck(cudaGetLastError());
-    first_run_validation = false;
-}
-
-#endif // ENABLE_CUDNN
->>>>>>> b554d4d0
 
 // kernel version dispatch
 void attention_forward(int kernel_num,
@@ -1552,13 +1547,10 @@
             // similarly, vaccum is converted to FP32 into out only on the first run
             attention_forward_cudnn((floatX*)vaccum, stats, (floatX*)qkvr, inp, out, B, T, C, NH);
             break;
-<<<<<<< HEAD
-        case 6:
-            attention_forward6(out, inp, B, T, C, NH, block_size);
+        #endif
+        case 12:
+            attention_forward12(out, inp, B, T, C, NH, block_size);
             break;
-=======
-        #endif
->>>>>>> b554d4d0
         default:
             printf("Invalid kernel number\n");
             exit(1);
@@ -1635,20 +1627,14 @@
         // todo - make accuracy threshold dynamic and depend on FP16 vs FP32?
         validate_result(d_out, out, "out", B * T * C, accuracy_threshold);
         // but as for preatt and att, things get a bit more complicated:
-<<<<<<< HEAD
-        if (kernel_num != 2 && kernel_num != 6) {
-=======
-        if (kernel_num != 2 && kernel_num < 5) {
->>>>>>> b554d4d0
+
+        if (kernel_num != 2 && kernel_num < 5 && kernel_num != 12) {
             // kernel 2 (knowingly) fails att/preatt because it uses a different algorithm
             // that estimates the softmax online and never materializes preatt/att
             validate_result(d_att, att, "att", B * NH * T * T, accuracy_threshold);
         }
-<<<<<<< HEAD
-        if (kernel_num != 2 && kernel_num != 4 && kernel_num != 5 && kernel_num != 6) {
-=======
-        if (kernel_num != 2 && kernel_num < 4) {
->>>>>>> b554d4d0
+
+        if (kernel_num != 2 && kernel_num < 4 && kernel_num != 12) {
             // kernel 4 (knowingly) fails preatt because it fuses the scale normalization
             // into the softmax, so preatt is off by 1.0f / sqrt(HS)
             // but att and out (checked below) should match.
