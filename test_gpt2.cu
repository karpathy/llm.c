--- conflicted
+++ resolved
@@ -314,21 +314,8 @@
     }
 
     // expected losses are as follows, from Python
-<<<<<<< HEAD
     float expected_losses[10];
     float non_mup_expected_losses[10] = {
-        5.270009,
-        4.060681,
-        3.320085,
-        2.717550,
-        2.181066,
-        1.653923,
-        1.168050,
-        0.736873,
-        0.401021,
-        0.187493
-=======
-    float expected_losses[10] = {
         5.270009f,
         4.060681f,
         3.320085f,
@@ -339,7 +326,6 @@
         0.736873f,
         0.401021f,
         0.187493f
->>>>>>> 29aacba1
     };
 
     float mup_expected_losses[10] = {
