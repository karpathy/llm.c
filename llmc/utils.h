--- conflicted
+++ resolved
@@ -130,11 +130,6 @@
 
 #define mallocCheck(size) malloc_check(size, __FILE__, __LINE__)
 
-<<<<<<< HEAD
-void *aligned_alloc_check(size_t alignment, size_t size, const char *file, int line)
-{
-    void *ptr = aligned_alloc(alignment, size);
-=======
 void *aligned_malloc_check(size_t alignment, size_t size, const char *file, int line)
 {
 #ifdef _WIN32
@@ -142,7 +137,6 @@
 #else
     void *ptr = aligned_alloc(alignment, size);
 #endif
->>>>>>> 2a75f028
     if (ptr == NULL)
     {
         fprintf(stderr, "Error: Aligned Memory allocation failed at %s:%d\n", file, line);
@@ -155,9 +149,6 @@
     return ptr;
 }
 
-<<<<<<< HEAD
-#define alignedAllocCheck(alignment, size) aligned_alloc_check(alignment, size, __FILE__, __LINE__);
-=======
 #define alignedMallocCheck(alignment, size) aligned_malloc_check(alignment, size, __FILE__, __LINE__);
 
 static void free_check(void *ptr) 
@@ -173,7 +164,6 @@
 }
 
 #define freeCheck(ptr) free_check(ptr);
->>>>>>> 2a75f028
 
 // ----------------------------------------------------------------------------
 // I/O ops
